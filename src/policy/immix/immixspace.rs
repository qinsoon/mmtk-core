<<<<<<< HEAD
use super::defrag::PlanStatsForDefrag;
=======
use super::defrag::StatsForDefrag;
>>>>>>> a58246d6
use super::line::*;
use super::{block::*, defrag::Defrag};
use crate::plan::VectorObjectQueue;
use crate::policy::gc_work::{TraceKind, TRACE_KIND_TRANSITIVE_PIN};
use crate::policy::sft::GCWorkerMutRef;
use crate::policy::sft::SFT;
use crate::policy::sft_map::SFTMap;
<<<<<<< HEAD
use crate::policy::space::{CommonSpace, Space, SpaceAllocFail};
=======
use crate::policy::space::{CommonSpace, Space};
>>>>>>> a58246d6
use crate::util::alloc::allocator::AllocatorContext;
use crate::util::constants::LOG_BYTES_IN_PAGE;
use crate::util::copy::*;
use crate::util::heap::chunk_map::*;
use crate::util::heap::BlockPageResource;
use crate::util::heap::PageResource;
use crate::util::linear_scan::{Region, RegionIterator};
use crate::util::metadata::side_metadata::SideMetadataSpec;
#[cfg(feature = "vo_bit")]
use crate::util::metadata::vo_bit;
use crate::util::metadata::{self, MetadataSpec};
<<<<<<< HEAD
use crate::util::object_forwarding as ForwardingWord;
use crate::util::rust_util::flex_mut::ArcFlexMut;
=======
use crate::util::object_forwarding;
>>>>>>> a58246d6
use crate::util::{Address, ObjectReference};
use crate::vm::*;
use crate::{
    plan::ObjectQueue,
    scheduler::{GCWork, GCWorkScheduler, GCWorker, WorkBucketStage},
    util::opaque_pointer::{VMThread, VMWorkerThread},
    MMTK,
};
use atomic::Ordering;
use std::sync::{atomic::AtomicU8, atomic::AtomicUsize, Arc};

pub(crate) const TRACE_KIND_FAST: TraceKind = 0;
pub(crate) const TRACE_KIND_DEFRAG: TraceKind = 1;

pub struct ImmixSpace<VM: VMBinding> {
    common: CommonSpace<VM>,
    pr: BlockPageResource<VM, Block>,
    /// Allocation status for all chunks in immix space
    pub chunk_map: ChunkMap,
    /// Current line mark state
    pub line_mark_state: AtomicU8,
    /// Line mark state in previous GC
    line_unavail_state: AtomicU8,
    /// A list of all reusable blocks
    pub reusable_blocks: ReusableBlockPool,
    /// Defrag utilities
    pub(super) defrag: Defrag,
    /// How many lines have been consumed since last GC?
    lines_consumed: AtomicUsize,
    /// Object mark state
    mark_state: u8,
    /// Work packet scheduler
    scheduler: Arc<GCWorkScheduler<VM>>,
    /// Some settings for this space
    space_args: ImmixSpaceArgs,
}

/// Some arguments for Immix Space.
pub struct ImmixSpaceArgs {
    /// Mark an object as unlogged when we trace an object.
    /// Normally we set the log bit when we copy an object with [`crate::util::copy::CopySemantics::PromoteToMature`].
    /// In sticky immix, we 'promote' an object to mature when we trace the object
    /// (no matter we copy an object or not). So we have to use `PromoteToMature`, and instead
    /// just set the log bit in the space when an object is traced.
    pub unlog_object_when_traced: bool,
    /// Reset log bit at the start of a major GC.
    /// Normally we do not need to do this. When immix is used as the mature space,
    /// any object should be set as unlogged, and that bit does not need to be cleared
    /// even if the object is dead. But in sticky Immix, the mature object and
    /// the nursery object are in the same space, we will have to use the
    /// bit to differentiate them. So we reset all the log bits in major GCs,
    /// and unlogged the objects when they are traced (alive).
    pub reset_log_bit_in_major_gc: bool,
    /// Whether this ImmixSpace instance contains both young and old objects.
    /// This affects the updating of valid-object bits.  If some lines or blocks of this ImmixSpace
    /// instance contain young objects, their VO bits need to be updated during this GC.  Currently
    /// only StickyImmix is affected.  GenImmix allocates young objects in a separete CopySpace
    /// nursery and its VO bits can be cleared in bulk.
    pub mixed_age: bool,
}

unsafe impl<VM: VMBinding> Sync for ImmixSpace<VM> {}

impl<VM: VMBinding> SFT for ImmixSpace<VM> {
    fn name(&self) -> &str {
        self.get_name()
    }

    fn get_forwarded_object(&self, object: ObjectReference) -> Option<ObjectReference> {
        // If we never move objects, look no further.
        if super::NEVER_MOVE_OBJECTS {
            return None;
        }

        if object_forwarding::is_forwarded::<VM>(object) {
            Some(object_forwarding::read_forwarding_pointer::<VM>(object))
        } else {
            None
        }
    }

    fn is_live(&self, object: ObjectReference) -> bool {
        // If the mark bit is set, it is live.
        if self.is_marked(object) {
            return true;
        }

        // If we never move objects, look no further.
        if super::NEVER_MOVE_OBJECTS {
            return false;
        }

        // If the object is forwarded, it is live, too.
        object_forwarding::is_forwarded::<VM>(object)
    }
    #[cfg(feature = "object_pinning")]
    fn pin_object(&self, object: ObjectReference) -> bool {
        VM::VMObjectModel::LOCAL_PINNING_BIT_SPEC.pin_object::<VM>(object)
    }
    #[cfg(feature = "object_pinning")]
    fn unpin_object(&self, object: ObjectReference) -> bool {
        VM::VMObjectModel::LOCAL_PINNING_BIT_SPEC.unpin_object::<VM>(object)
    }
    #[cfg(feature = "object_pinning")]
    fn is_object_pinned(&self, object: ObjectReference) -> bool {
        VM::VMObjectModel::LOCAL_PINNING_BIT_SPEC.is_object_pinned::<VM>(object)
    }
    fn is_movable(&self) -> bool {
        !super::NEVER_MOVE_OBJECTS
    }

    #[cfg(feature = "sanity")]
    fn is_sane(&self) -> bool {
        true
    }
    fn initialize_object_metadata(&self, _object: ObjectReference, _alloc: bool) {
        #[cfg(feature = "vo_bit")]
        crate::util::metadata::vo_bit::set_vo_bit::<VM>(_object);
    }
    #[cfg(feature = "is_mmtk_object")]
    fn is_mmtk_object(&self, addr: Address) -> bool {
        crate::util::metadata::vo_bit::is_vo_bit_set_for_addr::<VM>(addr).is_some()
    }
    fn sft_trace_object(
        &self,
        _queue: &mut VectorObjectQueue,
        _object: ObjectReference,
        _worker: GCWorkerMutRef,
    ) -> ObjectReference {
        panic!("We do not use SFT to trace objects for Immix. sft_trace_object() cannot be used.")
    }
}

impl<VM: VMBinding> Space<VM> for ImmixSpace<VM> {
    fn as_space(&self) -> &dyn Space<VM> {
        self
    }
    fn as_sft(&self) -> &(dyn SFT + Sync + 'static) {
        self
    }
    fn get_page_resource(&self) -> &dyn PageResource<VM> {
        &self.pr
    }
    fn common(&self) -> &CommonSpace<VM> {
        &self.common
    }
    fn initialize_sft(&self, sft_map: &mut dyn SFTMap) {
        self.common().initialize_sft(self.as_sft(), sft_map)
    }
    fn release_multiple_pages(&mut self, _start: Address) {
        panic!("immixspace only releases pages enmasse")
    }
    fn set_copy_for_sft_trace(&mut self, _semantics: Option<CopySemantics>) {
        panic!("We do not use SFT to trace objects for Immix. set_copy_context() cannot be used.")
    }
}

impl<VM: VMBinding> crate::policy::gc_work::PolicyTraceObject<VM> for ImmixSpace<VM> {
    fn trace_object<Q: ObjectQueue, const KIND: TraceKind>(
        &self,
        queue: &mut Q,
        object: ObjectReference,
        copy: Option<CopySemantics>,
        worker: &mut GCWorker<VM>,
    ) -> ObjectReference {
        if KIND == TRACE_KIND_TRANSITIVE_PIN {
            self.trace_object_without_moving(queue, object)
        } else if KIND == TRACE_KIND_DEFRAG {
            if Block::containing::<VM>(object).is_defrag_source() {
                debug_assert!(self.in_defrag());
                debug_assert!(
                    !crate::plan::is_nursery_gc(worker.mmtk.get_plan()),
                    "Calling PolicyTraceObject on Immix in nursery GC"
                );
                self.trace_object_with_opportunistic_copy(
                    queue,
                    object,
                    copy.unwrap(),
                    worker,
                    // This should not be nursery collection. Nursery collection does not use PolicyTraceObject.
                    false,
                )
            } else {
                self.trace_object_without_moving(queue, object)
            }
        } else if KIND == TRACE_KIND_FAST {
            self.trace_object_without_moving(queue, object)
        } else {
            unreachable!()
        }
    }

    fn post_scan_object(&self, object: ObjectReference) {
        if super::MARK_LINE_AT_SCAN_TIME && !super::BLOCK_ONLY {
            debug_assert!(self.in_space(object));
            self.mark_lines(object);
        }
    }

    fn may_move_objects<const KIND: TraceKind>() -> bool {
        if KIND == TRACE_KIND_DEFRAG {
            true
        } else if KIND == TRACE_KIND_FAST || KIND == TRACE_KIND_TRANSITIVE_PIN {
            false
        } else {
            unreachable!()
        }
    }
}

impl<VM: VMBinding> ImmixSpace<VM> {
    #[allow(unused)]
    const UNMARKED_STATE: u8 = 0;
    const MARKED_STATE: u8 = 1;

    /// Get side metadata specs
    fn side_metadata_specs() -> Vec<SideMetadataSpec> {
        metadata::extract_side_metadata(&if super::BLOCK_ONLY {
            vec![
                MetadataSpec::OnSide(Block::DEFRAG_STATE_TABLE),
                MetadataSpec::OnSide(Block::MARK_TABLE),
                MetadataSpec::OnSide(ChunkMap::ALLOC_TABLE),
                *VM::VMObjectModel::LOCAL_MARK_BIT_SPEC,
                *VM::VMObjectModel::LOCAL_FORWARDING_BITS_SPEC,
                *VM::VMObjectModel::LOCAL_FORWARDING_POINTER_SPEC,
                #[cfg(feature = "object_pinning")]
                *VM::VMObjectModel::LOCAL_PINNING_BIT_SPEC,
            ]
        } else {
            vec![
                MetadataSpec::OnSide(Line::MARK_TABLE),
                MetadataSpec::OnSide(Block::DEFRAG_STATE_TABLE),
                MetadataSpec::OnSide(Block::MARK_TABLE),
                MetadataSpec::OnSide(ChunkMap::ALLOC_TABLE),
                *VM::VMObjectModel::LOCAL_MARK_BIT_SPEC,
                *VM::VMObjectModel::LOCAL_FORWARDING_BITS_SPEC,
                *VM::VMObjectModel::LOCAL_FORWARDING_POINTER_SPEC,
                #[cfg(feature = "object_pinning")]
                *VM::VMObjectModel::LOCAL_PINNING_BIT_SPEC,
            ]
        })
    }

    pub fn new(
        args: crate::policy::space::PlanCreateSpaceArgs<VM>,
        space_args: ImmixSpaceArgs,
    ) -> Self {
        #[cfg(feature = "immix_non_moving")]
        info!(
            "Creating non-moving ImmixSpace: {}. Block size: 2^{}",
            args.name,
            Block::LOG_BYTES
        );

        if space_args.unlog_object_when_traced || space_args.reset_log_bit_in_major_gc {
            assert!(
                args.constraints.needs_log_bit,
                "Invalid args when the plan does not use log bit"
            );
        }

        super::validate_features();
        #[cfg(feature = "vo_bit")]
        vo_bit::helper::validate_config::<VM>();
        let vm_map = args.vm_map;
        let scheduler = args.scheduler.clone();
        let common =
            CommonSpace::new(args.into_policy_args(true, false, Self::side_metadata_specs()));
        ImmixSpace {
            pr: if common.vmrequest.is_discontiguous() {
                BlockPageResource::new_discontiguous(
                    Block::LOG_PAGES,
                    vm_map,
                    scheduler.num_workers(),
                )
            } else {
                BlockPageResource::new_contiguous(
                    Block::LOG_PAGES,
                    common.start,
                    common.extent,
                    vm_map,
                    scheduler.num_workers(),
                )
            },
            common,
            chunk_map: ChunkMap::new(),
            line_mark_state: AtomicU8::new(Line::RESET_MARK_STATE),
            line_unavail_state: AtomicU8::new(Line::RESET_MARK_STATE),
            lines_consumed: AtomicUsize::new(0),
            reusable_blocks: ReusableBlockPool::new(scheduler.num_workers()),
            defrag: Defrag::default(),
            // Set to the correct mark state when inititialized. We cannot rely on prepare to set it (prepare may get skipped in nursery GCs).
            mark_state: Self::MARKED_STATE,
            scheduler: scheduler.clone(),
            space_args,
        }
    }

    /// Flush the thread-local queues in BlockPageResource
    pub fn flush_page_resource(&self) {
        self.reusable_blocks.flush_all();
        #[cfg(target_pointer_width = "64")]
        self.pr.flush_all()
    }

    /// Get the number of defrag headroom pages.
    pub fn defrag_headroom_pages(&self) -> usize {
        self.defrag.defrag_headroom_pages(self)
    }

    /// Check if current GC is a defrag GC.
    pub fn in_defrag(&self) -> bool {
        self.defrag.in_defrag()
    }

    /// check if the current GC should do defragmentation.
    pub fn decide_whether_to_defrag(
        &self,
        emergency_collection: bool,
        collect_whole_heap: bool,
        collection_attempts: usize,
        user_triggered_collection: bool,
        full_heap_system_gc: bool,
    ) -> bool {
        self.defrag.decide_whether_to_defrag(
            emergency_collection,
            collect_whole_heap,
            collection_attempts,
            user_triggered_collection,
            self.reusable_blocks.len() == 0,
            full_heap_system_gc,
        );
        self.defrag.in_defrag()
    }

    /// Get work packet scheduler
    fn scheduler(&self) -> &GCWorkScheduler<VM> {
        &self.scheduler
    }

<<<<<<< HEAD
    pub fn prepare(&mut self, major_gc: bool, plan_stats: PlanStatsForDefrag) {
=======
    pub fn prepare(&mut self, major_gc: bool, plan_stats: StatsForDefrag) {
>>>>>>> a58246d6
        if major_gc {
            // Update mark_state
            if VM::VMObjectModel::LOCAL_MARK_BIT_SPEC.is_on_side() {
                self.mark_state = Self::MARKED_STATE;
            } else {
                // For header metadata, we use cyclic mark bits.
                unimplemented!("cyclic mark bits is not supported at the moment");
            }

            // Prepare defrag info
            if super::DEFRAG {
                self.defrag.prepare(self, plan_stats);
            }

            // Prepare each block for GC
            let threshold = self.defrag.defrag_spill_threshold.load(Ordering::Acquire);
            // # Safety: ImmixSpace reference is always valid within this collection cycle.
            let space = unsafe { &*(self as *const Self) };
            let work_packets = self.chunk_map.generate_tasks(|chunk| {
                Box::new(PrepareBlockState {
                    space,
                    chunk,
                    defrag_threshold: if space.in_defrag() {
                        Some(threshold)
                    } else {
                        None
                    },
                })
            });
            self.scheduler().work_buckets[WorkBucketStage::Prepare].bulk_add(work_packets);

            if !super::BLOCK_ONLY {
                self.line_mark_state.fetch_add(1, Ordering::AcqRel);
                if self.line_mark_state.load(Ordering::Acquire) > Line::MAX_MARK_STATE {
                    self.line_mark_state
                        .store(Line::RESET_MARK_STATE, Ordering::Release);
                }
            }
        }

        #[cfg(feature = "vo_bit")]
        if vo_bit::helper::need_to_clear_vo_bits_before_tracing::<VM>() {
            let maybe_scope = if major_gc {
                // If it is major GC, we always clear all VO bits because we are doing full-heap
                // tracing.
                Some(VOBitsClearingScope::FullGC)
            } else if self.space_args.mixed_age {
                // StickyImmix nursery GC.
                // Some lines (or blocks) contain only young objects,
                // while other lines (or blocks) contain only old objects.
                if super::BLOCK_ONLY {
                    // Block only.  Young objects are only allocated into fully empty blocks.
                    // Only clear unmarked blocks.
                    Some(VOBitsClearingScope::BlockOnly)
                } else {
                    // Young objects are allocated into empty lines.
                    // Only clear unmarked lines.
                    let line_mark_state = self.line_mark_state.load(Ordering::SeqCst);
                    Some(VOBitsClearingScope::Line {
                        state: line_mark_state,
                    })
                }
            } else {
                // GenImmix nursery GC.  We do nothing to the ImmixSpace because the nursery is a
                // separate CopySpace.  It'll clear its own VO bits.
                None
            };

            if let Some(scope) = maybe_scope {
                let work_packets = self
                    .chunk_map
                    .generate_tasks(|chunk| Box::new(ClearVOBitsAfterPrepare { chunk, scope }));
                self.scheduler.work_buckets[WorkBucketStage::ClearVOBits].bulk_add(work_packets);
            }
        }
    }

    /// Release for the immix space. This is called when a GC finished.
    /// Return whether this GC was a defrag GC, as a plan may want to know this.
    pub fn release(&mut self, major_gc: bool) -> bool {
        let did_defrag = self.defrag.in_defrag();
        if major_gc {
            // Update line_unavail_state for hole searching afte this GC.
            if !super::BLOCK_ONLY {
                self.line_unavail_state.store(
                    self.line_mark_state.load(Ordering::Acquire),
                    Ordering::Release,
                );
            }
        }
        // Clear reusable blocks list
        if !super::BLOCK_ONLY {
            self.reusable_blocks.reset();
        }
        // Sweep chunks and blocks
        let work_packets = self.generate_sweep_tasks();
        self.scheduler().work_buckets[WorkBucketStage::Release].bulk_add(work_packets);
        if super::DEFRAG {
            self.defrag.release(self);
        }

        self.lines_consumed.store(0, Ordering::Relaxed);

        did_defrag
    }

    /// Generate chunk sweep tasks
    fn generate_sweep_tasks(&self) -> Vec<Box<dyn GCWork<VM>>> {
        self.defrag.mark_histograms.lock().clear();
        // # Safety: ImmixSpace reference is always valid within this collection cycle.
        let space = unsafe { &*(self as *const Self) };
        let epilogue = Arc::new(FlushPageResource {
            space,
            counter: AtomicUsize::new(0),
        });
        let tasks = self.chunk_map.generate_tasks(|chunk| {
            Box::new(SweepChunk {
                space,
                chunk,
                epilogue: epilogue.clone(),
            })
        });
        epilogue.counter.store(tasks.len(), Ordering::SeqCst);
        tasks
    }

    /// Release a block.
    pub fn release_block(&self, block: Block) {
        block.deinit();
        self.pr.release_block(block);
    }

    /// Allocate a clean block.
    pub fn get_clean_block(&self, tls: VMThread, copy: bool) -> Result<Block, SpaceAllocFail> {
        let alloc_res = self.acquire(tls, Block::PAGES);
        alloc_res.map(|block_address| {
            self.defrag.notify_new_clean_block(copy);
            let block = Block::from_aligned_address(block_address);
            block.init(copy);
            self.chunk_map.set(block.chunk(), ChunkState::Allocated);
            self.lines_consumed
                .fetch_add(Block::LINES, Ordering::SeqCst);
            block
        })
    }

    /// Pop a reusable block from the reusable block list.
    pub fn get_reusable_block(&self, copy: bool) -> Option<Block> {
        if super::BLOCK_ONLY {
            return None;
        }
        loop {
            if let Some(block) = self.reusable_blocks.pop() {
                // Skip blocks that should be evacuated.
                if copy && block.is_defrag_source() {
                    continue;
                }

                // Get available lines. Do this before block.init which will reset block state.
                let lines_delta = match block.get_state() {
                    BlockState::Reusable { unavailable_lines } => {
                        Block::LINES - unavailable_lines as usize
                    }
                    BlockState::Unmarked => Block::LINES,
                    _ => unreachable!("{:?} {:?}", block, block.get_state()),
                };
                self.lines_consumed.fetch_add(lines_delta, Ordering::SeqCst);

                block.init(copy);
                return Some(block);
            } else {
                return None;
            }
        }
    }

    /// Trace and mark objects without evacuation.
    pub fn trace_object_without_moving(
        &self,
        queue: &mut impl ObjectQueue,
        object: ObjectReference,
    ) -> ObjectReference {
        #[cfg(feature = "vo_bit")]
        vo_bit::helper::on_trace_object::<VM>(object);

        if self.attempt_mark(object, self.mark_state) {
            // Mark block and lines
            if !super::BLOCK_ONLY {
                if !super::MARK_LINE_AT_SCAN_TIME {
                    self.mark_lines(object);
                }
            } else {
                Block::containing::<VM>(object).set_state(BlockState::Marked);
            }

            #[cfg(feature = "vo_bit")]
            vo_bit::helper::on_object_marked::<VM>(object);

            // Visit node
            queue.enqueue(object);
            self.unlog_object_if_needed(object);
            return object;
        }
        object
    }

    /// Trace object and do evacuation if required.
    #[allow(clippy::assertions_on_constants)]
    pub fn trace_object_with_opportunistic_copy(
        &self,
        queue: &mut impl ObjectQueue,
        object: ObjectReference,
        semantics: CopySemantics,
        worker: &mut GCWorker<VM>,
        nursery_collection: bool,
    ) -> ObjectReference {
        let copy_context = worker.get_copy_context_mut();
        debug_assert!(!super::BLOCK_ONLY);

        #[cfg(feature = "vo_bit")]
        vo_bit::helper::on_trace_object::<VM>(object);

        let forwarding_status = object_forwarding::attempt_to_forward::<VM>(object);
        if object_forwarding::state_is_forwarded_or_being_forwarded(forwarding_status) {
            // We lost the forwarding race as some other thread has set the forwarding word; wait
            // until the object has been forwarded by the winner. Note that the object may not
            // necessarily get forwarded since Immix opportunistically moves objects.
            #[allow(clippy::let_and_return)]
            let new_object =
                object_forwarding::spin_and_get_forwarded_object::<VM>(object, forwarding_status);
            #[cfg(debug_assertions)]
            {
                if new_object == object {
                    debug_assert!(
                        self.is_marked(object) || self.defrag.space_exhausted() || self.is_pinned(object),
                        "Forwarded object is the same as original object {} even though it should have been copied",
                        object,
                    );
                } else {
                    // new_object != object
                    debug_assert!(
                        !Block::containing::<VM>(new_object).is_defrag_source(),
                        "Block {:?} containing forwarded object {} should not be a defragmentation source",
                        Block::containing::<VM>(new_object),
                        new_object,
                    );
                }
            }
            new_object
        } else if self.is_marked(object) {
            // We won the forwarding race but the object is already marked so we clear the
            // forwarding status and return the unmoved object
            object_forwarding::clear_forwarding_bits::<VM>(object);
            object
        } else {
            // We won the forwarding race; actually forward and copy the object if it is not pinned
            // and we have sufficient space in our copy allocator
            let new_object = if self.is_pinned(object)
                || (!nursery_collection && self.defrag.space_exhausted())
            {
                self.attempt_mark(object, self.mark_state);
                object_forwarding::clear_forwarding_bits::<VM>(object);
                Block::containing::<VM>(object).set_state(BlockState::Marked);

                #[cfg(feature = "vo_bit")]
                vo_bit::helper::on_object_marked::<VM>(object);

                object
            } else {
                // We are forwarding objects. When the copy allocator allocates the block, it should
                // mark the block. So we do not need to explicitly mark it here.

                // Clippy complains if the "vo_bit" feature is not enabled.
                #[allow(clippy::let_and_return)]
                let new_object =
                    object_forwarding::forward_object::<VM>(object, semantics, copy_context);

                #[cfg(feature = "vo_bit")]
                vo_bit::helper::on_object_forwarded::<VM>(new_object);

                new_object
            };
            debug_assert_eq!(
                Block::containing::<VM>(new_object).get_state(),
                BlockState::Marked
            );

            queue.enqueue(new_object);
            debug_assert!(new_object.is_live());
            self.unlog_object_if_needed(new_object);
            new_object
        }
    }

    fn unlog_object_if_needed(&self, object: ObjectReference) {
        if self.space_args.unlog_object_when_traced {
            // Make sure the side metadata for the line can fit into one byte. For smaller line size, we should
            // use `mark_as_unlogged` instead to mark the bit.
            const_assert!(
                Line::BYTES
                    >= (1
                        << (crate::util::constants::LOG_BITS_IN_BYTE
                            + crate::util::constants::LOG_MIN_OBJECT_SIZE))
            );
            const_assert_eq!(
                crate::vm::object_model::specs::VMGlobalLogBitSpec::LOG_NUM_BITS,
                0
            ); // We should put this to the addition, but type casting is not allowed in constant assertions.

            // Every immix line is 256 bytes, which is mapped to 4 bytes in the side metadata.
            // If we have one object in the line that is mature, we can assume all the objects in the line are mature objects.
            // So we can just mark the byte.
            VM::VMObjectModel::GLOBAL_LOG_BIT_SPEC
                .mark_byte_as_unlogged::<VM>(object, Ordering::Relaxed);
        }
    }

    /// Mark all the lines that the given object spans.
    #[allow(clippy::assertions_on_constants)]
    pub fn mark_lines(&self, object: ObjectReference) {
        debug_assert!(!super::BLOCK_ONLY);
        Line::mark_lines_for_object::<VM>(object, self.line_mark_state.load(Ordering::Acquire));
    }

    /// Atomically mark an object.
    fn attempt_mark(&self, object: ObjectReference, mark_state: u8) -> bool {
        loop {
            let old_value = VM::VMObjectModel::LOCAL_MARK_BIT_SPEC.load_atomic::<VM, u8>(
                object,
                None,
                Ordering::SeqCst,
            );
            if old_value == mark_state {
                return false;
            }

            if VM::VMObjectModel::LOCAL_MARK_BIT_SPEC
                .compare_exchange_metadata::<VM, u8>(
                    object,
                    old_value,
                    mark_state,
                    None,
                    Ordering::SeqCst,
                    Ordering::SeqCst,
                )
                .is_ok()
            {
                break;
            }
        }
        true
    }

    /// Check if an object is marked.
    fn is_marked_with(&self, object: ObjectReference, mark_state: u8) -> bool {
        let old_value = VM::VMObjectModel::LOCAL_MARK_BIT_SPEC.load_atomic::<VM, u8>(
            object,
            None,
            Ordering::SeqCst,
        );
        old_value == mark_state
    }

    pub(crate) fn is_marked(&self, object: ObjectReference) -> bool {
        self.is_marked_with(object, self.mark_state)
    }

    /// Check if an object is pinned.
    fn is_pinned(&self, _object: ObjectReference) -> bool {
        #[cfg(feature = "object_pinning")]
        return self.is_object_pinned(_object);

        #[cfg(not(feature = "object_pinning"))]
        false
    }

    /// Hole searching.
    ///
    /// Linearly scan lines in a block to search for the next
    /// hole, starting from the given line. If we find available lines,
    /// return a tuple of the start line and the end line (non-inclusive).
    ///
    /// Returns None if the search could not find any more holes.
    #[allow(clippy::assertions_on_constants)]
    pub fn get_next_available_lines(&self, search_start: Line) -> Option<(Line, Line)> {
        debug_assert!(!super::BLOCK_ONLY);
        let unavail_state = self.line_unavail_state.load(Ordering::Acquire);
        let current_state = self.line_mark_state.load(Ordering::Acquire);
        let block = search_start.block();
        let mark_data = block.line_mark_table();
        let start_cursor = search_start.get_index_within_block();
        let mut cursor = start_cursor;
        // Find start
        while cursor < mark_data.len() {
            let mark = mark_data.get(cursor);
            if mark != unavail_state && mark != current_state {
                break;
            }
            cursor += 1;
        }
        if cursor == mark_data.len() {
            return None;
        }
        let start = search_start.next_nth(cursor - start_cursor);
        // Find limit
        while cursor < mark_data.len() {
            let mark = mark_data.get(cursor);
            if mark == unavail_state || mark == current_state {
                break;
            }
            cursor += 1;
        }
        let end = search_start.next_nth(cursor - start_cursor);
        debug_assert!(RegionIterator::<Line>::new(start, end)
            .all(|line| !line.is_marked(unavail_state) && !line.is_marked(current_state)));
        Some((start, end))
    }

    pub fn is_last_gc_exhaustive(did_defrag_for_last_gc: bool) -> bool {
        if super::DEFRAG {
            did_defrag_for_last_gc
        } else {
            // If defrag is disabled, every GC is exhaustive.
            true
        }
    }

    pub(crate) fn get_pages_allocated(&self) -> usize {
        self.lines_consumed.load(Ordering::SeqCst) >> (LOG_BYTES_IN_PAGE - Line::LOG_BYTES as u8)
    }

    /// Post copy routine for Immix copy contexts
    fn post_copy(&self, object: ObjectReference, _bytes: usize) {
        // Mark the object
        VM::VMObjectModel::LOCAL_MARK_BIT_SPEC.store_atomic::<VM, u8>(
            object,
            self.mark_state,
            None,
            Ordering::SeqCst,
        );
        // Mark the line
        if !super::MARK_LINE_AT_SCAN_TIME {
            self.mark_lines(object);
        }
    }
}

/// A work packet to prepare each block for a major GC.
/// Performs the action on a range of chunks.
pub struct PrepareBlockState<VM: VMBinding> {
    pub space: &'static ImmixSpace<VM>,
    pub chunk: Chunk,
    pub defrag_threshold: Option<usize>,
}

impl<VM: VMBinding> PrepareBlockState<VM> {
    /// Clear object mark table
    fn reset_object_mark(&self) {
        // NOTE: We reset the mark bits because cyclic mark bit is currently not supported, yet.
        // See `ImmixSpace::prepare`.
        if let MetadataSpec::OnSide(side) = *VM::VMObjectModel::LOCAL_MARK_BIT_SPEC {
            side.bzero_metadata(self.chunk.start(), Chunk::BYTES);
        }
        if self.space.space_args.reset_log_bit_in_major_gc {
            if let MetadataSpec::OnSide(side) = *VM::VMObjectModel::GLOBAL_LOG_BIT_SPEC {
                // We zero all the log bits in major GC, and for every object we trace, we will mark the log bit again.
                side.bzero_metadata(self.chunk.start(), Chunk::BYTES);
            } else {
                // If the log bit is not in side metadata, we cannot bulk zero. We can either
                // clear the bit for dead objects in major GC, or clear the log bit for new
                // objects. In either cases, we do not need to set log bit at tracing.
                unimplemented!("We cannot bulk zero unlogged bit.")
            }
        }
        // If the forwarding bits are on the side, we need to clear them, too.
        if let MetadataSpec::OnSide(side) = *VM::VMObjectModel::LOCAL_FORWARDING_BITS_SPEC {
            side.bzero_metadata(self.chunk.start(), Chunk::BYTES);
        }
    }
}

impl<VM: VMBinding> GCWork<VM> for PrepareBlockState<VM> {
    fn do_work(&mut self, _worker: &mut GCWorker<VM>, _mmtk: &'static MMTK<VM>) {
        // Clear object mark table for this chunk
        self.reset_object_mark();
        // Iterate over all blocks in this chunk
        for block in self.chunk.iter_region::<Block>() {
            let state = block.get_state();
            // Skip unallocated blocks.
            if state == BlockState::Unallocated {
                continue;
            }
            // Check if this block needs to be defragmented.
            let is_defrag_source = if !super::DEFRAG {
                // Do not set any block as defrag source if defrag is disabled.
                false
            } else if super::DEFRAG_EVERY_BLOCK {
                // Set every block as defrag source if so desired.
                true
            } else if let Some(defrag_threshold) = self.defrag_threshold {
                // This GC is a defrag GC.
                block.get_holes() > defrag_threshold
            } else {
                // Not a defrag GC.
                false
            };
            block.set_as_defrag_source(is_defrag_source);
            // Clear block mark data.
            block.set_state(BlockState::Unmarked);
            debug_assert!(!block.get_state().is_reusable());
            debug_assert_ne!(block.get_state(), BlockState::Marked);
        }
    }
}

/// Chunk sweeping work packet.
struct SweepChunk<VM: VMBinding> {
    space: &'static ImmixSpace<VM>,
    chunk: Chunk,
    /// A destructor invoked when all `SweepChunk` packets are finished.
    epilogue: Arc<FlushPageResource<VM>>,
}

impl<VM: VMBinding> GCWork<VM> for SweepChunk<VM> {
    fn do_work(&mut self, _worker: &mut GCWorker<VM>, _mmtk: &'static MMTK<VM>) {
        let mut histogram = self.space.defrag.new_histogram();
        if self.space.chunk_map.get(self.chunk) == ChunkState::Allocated {
            let line_mark_state = if super::BLOCK_ONLY {
                None
            } else {
                Some(self.space.line_mark_state.load(Ordering::Acquire))
            };
            // number of allocated blocks.
            let mut allocated_blocks = 0;
            // Iterate over all allocated blocks in this chunk.
            for block in self
                .chunk
                .iter_region::<Block>()
                .filter(|block| block.get_state() != BlockState::Unallocated)
            {
                if !block.sweep(self.space, &mut histogram, line_mark_state) {
                    // Block is live. Increment the allocated block count.
                    allocated_blocks += 1;
                }
            }
            // Set this chunk as free if there is not live blocks.
            if allocated_blocks == 0 {
                self.space.chunk_map.set(self.chunk, ChunkState::Free)
            }
        }
        self.space.defrag.add_completed_mark_histogram(histogram);
        self.epilogue.finish_one_work_packet();
    }
}

/// Count number of remaining work pacets, and flush page resource if all packets are finished.
struct FlushPageResource<VM: VMBinding> {
    space: &'static ImmixSpace<VM>,
    counter: AtomicUsize,
}

impl<VM: VMBinding> FlushPageResource<VM> {
    /// Called after a related work packet is finished.
    fn finish_one_work_packet(&self) {
        if 1 == self.counter.fetch_sub(1, Ordering::SeqCst) {
            // We've finished releasing all the dead blocks to the BlockPageResource's thread-local queues.
            // Now flush the BlockPageResource.
            self.space.flush_page_resource()
        }
    }
}

use crate::policy::copy_context::PolicyCopyContext;
use crate::util::alloc::Allocator;
use crate::util::alloc::ImmixAllocator;

/// Normal immix copy context. It has one copying Immix allocator.
/// Most immix plans use this copy context.
pub struct ImmixCopyContext<VM: VMBinding> {
    allocator: ImmixAllocator<VM>,
}

impl<VM: VMBinding> PolicyCopyContext for ImmixCopyContext<VM> {
    type VM = VM;

    fn prepare(&mut self) {
        self.allocator.reset();
    }
    fn release(&mut self) {
        self.allocator.reset();
    }
    fn alloc_copy(
        &mut self,
        _original: ObjectReference,
        bytes: usize,
        align: usize,
        offset: usize,
    ) -> Address {
        self.allocator.alloc(bytes, align, offset)
    }
    fn post_copy(&mut self, obj: ObjectReference, bytes: usize) {
        self.allocator.space.read().post_copy(obj, bytes)
    }
}

impl<VM: VMBinding> ImmixCopyContext<VM> {
    pub(crate) fn new(
        tls: VMWorkerThread,
        context: Arc<AllocatorContext<VM>>,
<<<<<<< HEAD
        space: ArcFlexMut<ImmixSpace<VM>>,
    ) -> Self {
        ImmixCopyContext {
            allocator: ImmixAllocator::new(tls.0, space, context, true),
=======
        space: &'static ImmixSpace<VM>,
    ) -> Self {
        ImmixCopyContext {
            allocator: ImmixAllocator::new(tls.0, Some(space), context, true),
>>>>>>> a58246d6
        }
    }
}

/// Hybrid Immix copy context. It includes two different immix allocators. One with `copy = true`
/// is used for defrag GCs, and the other is used for other purposes (such as promoting objects from
/// nursery to Immix mature space). This is used by generational immix.
pub struct ImmixHybridCopyContext<VM: VMBinding> {
    copy_allocator: ImmixAllocator<VM>,
    defrag_allocator: ImmixAllocator<VM>,
}

impl<VM: VMBinding> PolicyCopyContext for ImmixHybridCopyContext<VM> {
    type VM = VM;

    fn prepare(&mut self) {
        self.copy_allocator.reset();
        self.defrag_allocator.reset();
    }
    fn release(&mut self) {
        self.copy_allocator.reset();
        self.defrag_allocator.reset();
    }
    fn alloc_copy(
        &mut self,
        _original: ObjectReference,
        bytes: usize,
        align: usize,
        offset: usize,
    ) -> Address {
        if self.get_space().read().in_defrag() {
            self.defrag_allocator.alloc(bytes, align, offset)
        } else {
            self.copy_allocator.alloc(bytes, align, offset)
        }
    }
    fn post_copy(&mut self, obj: ObjectReference, bytes: usize) {
        self.get_space().read().post_copy(obj, bytes)
    }
}

impl<VM: VMBinding> ImmixHybridCopyContext<VM> {
    pub(crate) fn new(
        tls: VMWorkerThread,
        context: Arc<AllocatorContext<VM>>,
<<<<<<< HEAD
        space: ArcFlexMut<ImmixSpace<VM>>,
    ) -> Self {
        ImmixHybridCopyContext {
            copy_allocator: ImmixAllocator::new(tls.0, space.clone(), context.clone(), false),
            defrag_allocator: ImmixAllocator::new(tls.0, space, context, true),
=======
        space: &'static ImmixSpace<VM>,
    ) -> Self {
        ImmixHybridCopyContext {
            copy_allocator: ImmixAllocator::new(tls.0, Some(space), context.clone(), false),
            defrag_allocator: ImmixAllocator::new(tls.0, Some(space), context, true),
>>>>>>> a58246d6
        }
    }

    fn get_space(&self) -> &ArcFlexMut<ImmixSpace<VM>> {
        // Both copy allocators should point to the same space.
        debug_assert_eq!(
            self.defrag_allocator.space.read().common().descriptor,
            self.copy_allocator.space.read().common().descriptor
        );
        // Just get the space from either allocator
        &self.defrag_allocator.space
    }
}

#[cfg(feature = "vo_bit")]
#[derive(Clone, Copy)]
enum VOBitsClearingScope {
    /// Clear all VO bits in all blocks.
    FullGC,
    /// Clear unmarked blocks, only.
    BlockOnly,
    /// Clear unmarked lines, only.  (i.e. lines with line mark state **not** equal to `state`).
    Line { state: u8 },
}

/// A work packet to clear VO bit metadata after Prepare.
#[cfg(feature = "vo_bit")]
struct ClearVOBitsAfterPrepare {
    chunk: Chunk,
    scope: VOBitsClearingScope,
}

#[cfg(feature = "vo_bit")]
impl<VM: VMBinding> GCWork<VM> for ClearVOBitsAfterPrepare {
    fn do_work(&mut self, _worker: &mut GCWorker<VM>, _mmtk: &'static MMTK<VM>) {
        match self.scope {
            VOBitsClearingScope::FullGC => {
                vo_bit::bzero_vo_bit(self.chunk.start(), Chunk::BYTES);
            }
            VOBitsClearingScope::BlockOnly => {
                self.clear_blocks(None);
            }
            VOBitsClearingScope::Line { state } => {
                self.clear_blocks(Some(state));
            }
        }
    }
}

#[cfg(feature = "vo_bit")]
impl ClearVOBitsAfterPrepare {
    fn clear_blocks(&mut self, line_mark_state: Option<u8>) {
        for block in self
            .chunk
            .iter_region::<Block>()
            .filter(|block| block.get_state() != BlockState::Unallocated)
        {
            block.clear_vo_bits_for_unmarked_regions(line_mark_state);
        }
    }
}<|MERGE_RESOLUTION|>--- conflicted
+++ resolved
@@ -1,8 +1,4 @@
-<<<<<<< HEAD
-use super::defrag::PlanStatsForDefrag;
-=======
 use super::defrag::StatsForDefrag;
->>>>>>> a58246d6
 use super::line::*;
 use super::{block::*, defrag::Defrag};
 use crate::plan::VectorObjectQueue;
@@ -10,11 +6,7 @@
 use crate::policy::sft::GCWorkerMutRef;
 use crate::policy::sft::SFT;
 use crate::policy::sft_map::SFTMap;
-<<<<<<< HEAD
 use crate::policy::space::{CommonSpace, Space, SpaceAllocFail};
-=======
-use crate::policy::space::{CommonSpace, Space};
->>>>>>> a58246d6
 use crate::util::alloc::allocator::AllocatorContext;
 use crate::util::constants::LOG_BYTES_IN_PAGE;
 use crate::util::copy::*;
@@ -26,12 +18,8 @@
 #[cfg(feature = "vo_bit")]
 use crate::util::metadata::vo_bit;
 use crate::util::metadata::{self, MetadataSpec};
-<<<<<<< HEAD
-use crate::util::object_forwarding as ForwardingWord;
+use crate::util::object_forwarding;
 use crate::util::rust_util::flex_mut::ArcFlexMut;
-=======
-use crate::util::object_forwarding;
->>>>>>> a58246d6
 use crate::util::{Address, ObjectReference};
 use crate::vm::*;
 use crate::{
@@ -372,11 +360,7 @@
         &self.scheduler
     }
 
-<<<<<<< HEAD
-    pub fn prepare(&mut self, major_gc: bool, plan_stats: PlanStatsForDefrag) {
-=======
     pub fn prepare(&mut self, major_gc: bool, plan_stats: StatsForDefrag) {
->>>>>>> a58246d6
         if major_gc {
             // Update mark_state
             if VM::VMObjectModel::LOCAL_MARK_BIT_SPEC.is_on_side() {
@@ -986,17 +970,10 @@
     pub(crate) fn new(
         tls: VMWorkerThread,
         context: Arc<AllocatorContext<VM>>,
-<<<<<<< HEAD
         space: ArcFlexMut<ImmixSpace<VM>>,
     ) -> Self {
         ImmixCopyContext {
             allocator: ImmixAllocator::new(tls.0, space, context, true),
-=======
-        space: &'static ImmixSpace<VM>,
-    ) -> Self {
-        ImmixCopyContext {
-            allocator: ImmixAllocator::new(tls.0, Some(space), context, true),
->>>>>>> a58246d6
         }
     }
 }
@@ -1042,19 +1019,11 @@
     pub(crate) fn new(
         tls: VMWorkerThread,
         context: Arc<AllocatorContext<VM>>,
-<<<<<<< HEAD
         space: ArcFlexMut<ImmixSpace<VM>>,
     ) -> Self {
         ImmixHybridCopyContext {
             copy_allocator: ImmixAllocator::new(tls.0, space.clone(), context.clone(), false),
             defrag_allocator: ImmixAllocator::new(tls.0, space, context, true),
-=======
-        space: &'static ImmixSpace<VM>,
-    ) -> Self {
-        ImmixHybridCopyContext {
-            copy_allocator: ImmixAllocator::new(tls.0, Some(space), context.clone(), false),
-            defrag_allocator: ImmixAllocator::new(tls.0, Some(space), context, true),
->>>>>>> a58246d6
         }
     }
 
