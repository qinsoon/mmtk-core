--- conflicted
+++ resolved
@@ -581,16 +581,10 @@
                 Block::containing::<VM>(object).set_state(BlockState::Marked);
                 object
             } else {
-<<<<<<< HEAD
-                #[cfg(feature = "global_alloc_bit")]
-                crate::util::alloc_bit::unset_alloc_bit::<VM>(object);
                 let new_object =
                     ForwardingWord::forward_object::<VM>(object, semantics, copy_context);
                 Block::containing::<VM>(new_object).set_state(BlockState::Marked);
                 new_object
-=======
-                ForwardingWord::forward_object::<VM>(object, semantics, copy_context)
->>>>>>> bdb5dff0
             };
             debug_assert_eq!(
                 Block::containing::<VM>(new_object).get_state(),
@@ -740,13 +734,9 @@
 impl<VM: VMBinding> PrepareBlockState<VM> {
     /// Clear object mark table
     #[inline(always)]
-<<<<<<< HEAD
     fn reset_object_mark(&self) {
-=======
-    fn reset_object_mark(chunk: Chunk) {
         // NOTE: We reset the mark bits because cyclic mark bit is currently not supported, yet.
         // See `ImmixSpace::prepare`.
->>>>>>> bdb5dff0
         if let MetadataSpec::OnSide(side) = *VM::VMObjectModel::LOCAL_MARK_BIT_SPEC {
             side.bzero_metadata(self.chunk.start(), Chunk::BYTES);
         }
@@ -762,7 +752,7 @@
             }
         }
         if let MetadataSpec::OnSide(side) = *VM::VMObjectModel::LOCAL_FORWARDING_BITS_SPEC {
-            side.bzero_metadata(chunk.start(), Chunk::BYTES);
+            side.bzero_metadata(self.chunk.start(), Chunk::BYTES);
         }
         // NOTE: We don't need to reset the forwarding pointer metadata because it is meaningless
         // until the forwarding bits are also set, at which time we also write the forwarding
