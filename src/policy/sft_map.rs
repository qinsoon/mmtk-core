use super::sft::*;
use crate::util::metadata::side_metadata::SideMetadataSpec;
use crate::util::Address;

/// SFTMap manages the SFT table, and mapping between addresses with indices in the table. The trait allows
/// us to have multiple implementations of the SFT table.
pub trait SFTMap {
    /// Check if the address has an SFT entry in the map (including an empty SFT entry). This is mostly a bound check
    /// to make sure that we won't have an index-out-of-bound error. For the sake of performance, the implementation
    /// of other methods in this trait (such as get_unchecked(), update() and clear()) does not need to do this check implicitly.
    /// Instead, they assume the address has a valid entry in the SFT. If an address could be arbitary, they should call this
    /// method as a pre-check before they call those methods in the trait. We also provide a method `get_checked()` which includes
    /// this check, and will return an empty SFT if the address is out of bound.
    fn has_sft_entry(&self, addr: Address) -> bool;

    /// Get the side metadata spec this SFT map uses.
    fn get_side_metadata(&self) -> Option<&SideMetadataSpec>;

    /// Get SFT for the address. The address must have a valid SFT entry in the table (e.g. from an object reference, or from an address
    /// that is known to be in our spaces). Otherwise, use `get_checked()`.
    ///
    /// # Safety
    /// The address must have a valid SFT entry in the map. Usually we know this if the address is from an object reference, or from our space address range.
    /// Otherwise, the caller should check with `has_sft_entry()` before calling this method, or use `get_checked()`.
    unsafe fn get_unchecked(&self, address: Address) -> &dyn SFT;

    /// Get SFT for the address. The address can be arbitrary. For out-of-bound access, an empty SFT will be returned.
    /// We only provide the checked version for `get()`, as it may be used to query arbitrary objects and addresses. Other methods like `update/clear/etc` are
    /// mostly used inside MMTk, and in most cases, we know that they are within our space address range.
    fn get_checked(&self, address: Address) -> &dyn SFT;

    /// Set SFT for the address range. The address must have a valid SFT entry in the table.
    ///
    /// # Safety
    /// The address must have a valid SFT entry in the map. Usually we know this if the address is from an object reference, or from our space address range.
    /// Otherwise, the caller should check with `has_sft_entry()` before calling this method.
    unsafe fn update(&self, space: &(dyn SFT + Sync + 'static), start: Address, bytes: usize);

    /// Eagerly initialize the SFT table. For most implementations, it could be the same as update().
    /// However, we need this as a seprate method for SFTDenseChunkMap, as it needs to map side metadata first
    /// before setting the table.
    ///
    /// # Safety
    /// The address must have a valid SFT entry in the map. Usually we know this if the address is from an object reference, or from our space address range.
    /// Otherwise, the caller should check with `has_sft_entry()` before calling this method.
    unsafe fn eager_initialize(
        &self,
        space: &(dyn SFT + Sync + 'static),
        start: Address,
        bytes: usize,
    ) {
        self.update(space, start, bytes);
    }

    /// Clear SFT for the address. The address must have a valid SFT entry in the table.
    ///
    /// # Safety
    /// The address must have a valid SFT entry in the map. Usually we know this if the address is from an object reference, or from our space address range.
    /// Otherwise, the caller should check with `has_sft_entry()` before calling this method.
    unsafe fn clear(&self, address: Address);
}

pub(crate) fn create_sft_map() -> Box<dyn SFTMap> {
    cfg_if::cfg_if! {
        if #[cfg(all(feature = "malloc_mark_sweep", target_pointer_width = "64"))] {
            // 64-bit malloc mark sweep needs a chunk-based SFT map, but the sparse map is not suitable for 64bits.
            return Box::new(dense_chunk_map::SFTDenseChunkMap::<'static>::new());
        } else if #[cfg(target_pointer_width = "64")] {
            return Box::new(space_map::SFTSpaceMap::<'static>::new());
        } else if #[cfg(target_pointer_width = "32")] {
            return Box::new(sparse_chunk_map::SFTSparseChunkMap::<'static>::new());
        } else {
            compile_err!("Cannot figure out which SFT map to use.");
        }
    }
}

#[allow(dead_code)]
#[cfg(target_pointer_width = "64")] // This impl only works for 64 bits: 1. the mask is designed for our 64bit heap range, 2. on 64bits, all our spaces are contiguous.
mod space_map {
    use super::*;
    use crate::util::heap::layout::vm_layout_constants::{
        HEAP_START, LOG_SPACE_EXTENT, MAX_SPACE_EXTENT,
    };

    /// Space map is a small table, and it has one entry for each MMTk space.
    pub struct SFTSpaceMap<'a> {
        sft: Vec<&'a (dyn SFT + Sync + 'static)>,
    }

    unsafe impl<'a> Sync for SFTSpaceMap<'a> {}

    impl<'a> SFTMap for SFTSpaceMap<'a> {
        fn has_sft_entry(&self, _addr: Address) -> bool {
            // Address::ZERO is mapped to index 0, and Address::MAX is mapped to index 31 (TABLE_SIZE-1)
            // So any address has an SFT entry.
            true
        }

        fn get_side_metadata(&self) -> Option<&SideMetadataSpec> {
            None
        }

        fn get_checked(&self, address: Address) -> &'a dyn SFT {
            // We should be able to map the entire address range to indices in the table.
            debug_assert!(Self::addr_to_index(address) < self.sft.len());
            unsafe { *self.sft.get_unchecked(Self::addr_to_index(address)) }
        }

        unsafe fn get_unchecked(&self, address: Address) -> &'a dyn SFT {
            *self.sft.get_unchecked(Self::addr_to_index(address))
        }

        unsafe fn update(&self, space: &(dyn SFT + Sync + 'static), start: Address, bytes: usize) {
            let mut_self = self.mut_self();
            let index = Self::addr_to_index(start);
            if cfg!(debug_assertions) {
                // Make sure we only update from empty to a valid space, or overwrite the space
                let old = mut_self.sft[index];
                assert!(old.name() == EMPTY_SFT_NAME || old.name() == space.name());
<<<<<<< HEAD
                // Make sure the range is in the space.
                // FIXME: Curerntly comment out this check. The following works fine for MMTk internal spaces,
                // but the VM space is an exception. Any address after the last space is considered as the last space,
                // based on our indexing function. In that case, we cannot assume the end of the region is within the last space (with MAX_SPACE_EXTENT).
                // let space_start = Self::index_to_space_start(index);
                // assert!(start >= space_start);
                // assert!(start + bytes <= space_start + MAX_SPACE_EXTENT); // Probably we can just remove this check
=======
                // Make sure the range is in the space
                let space_start = Self::index_to_space_start(index);
                // FIXME: Curerntly skip the check for the last space. The following works fine for MMTk internal spaces,
                // but the VM space is an exception. Any address after the last space is considered as the last space,
                // based on our indexing function. In that case, we cannot assume the end of the region is within the last space (with MAX_SPACE_EXTENT).
                if index != Self::TABLE_SIZE - 1 {
                    assert!(start >= space_start);
                    assert!(start + bytes <= space_start + MAX_SPACE_EXTENT);
                }
>>>>>>> 6d93af7c
            }
            *mut_self.sft.get_unchecked_mut(index) = space;
        }

        unsafe fn clear(&self, addr: Address) {
            let mut_self = self.mut_self();
            let index = Self::addr_to_index(addr);
            *mut_self.sft.get_unchecked_mut(index) = &EMPTY_SPACE_SFT;
        }
    }

    impl<'a> SFTSpaceMap<'a> {
        /// This mask extracts a few bits from address, and use it as index to the space map table.
        /// This constant is specially picked for the current heap range (HEAP_STRAT/HEAP_END), and the space size (MAX_SPACE_EXTENT).
        /// If any of these changes, the test `test_address_arithmetic()` may fail, and this constant will need to be updated.
        /// Currently our spaces are using address range 0x0000_0200_0000_0000 to 0x0000_2200_0000_0000 (with a maximum of 16 spaces).
        /// When masked with this constant, the index is 1 to 16. If we mask any arbitrary address with this mask, we will get 0 to 31 (32 entries).
        pub const ADDRESS_MASK: usize = 0x0000_3f00_0000_0000usize;
        /// The table size for the space map.
        pub const TABLE_SIZE: usize = Self::addr_to_index(Address::MAX) + 1;

        /// Create a new space map.
        #[allow(clippy::assertions_on_constants)] // We assert to make sure the constants
        pub fn new() -> Self {
            debug_assert!(
                Self::TABLE_SIZE >= crate::util::heap::layout::heap_parameters::MAX_SPACES
            );
            Self {
                sft: vec![&EMPTY_SPACE_SFT; Self::TABLE_SIZE],
            }
        }

        // This is a temporary solution to allow unsafe mut reference.
        // FIXME: We need a safe implementation.
        #[allow(clippy::cast_ref_to_mut)]
        #[allow(clippy::mut_from_ref)]
        unsafe fn mut_self(&self) -> &mut Self {
            &mut *(self as *const _ as *mut _)
        }

        const fn addr_to_index(addr: Address) -> usize {
            addr.and(Self::ADDRESS_MASK) >> LOG_SPACE_EXTENT
        }

        const fn index_to_space_start(i: usize) -> Address {
            let (start, _) = Self::index_to_space_range(i);
            start
        }

        const fn index_to_space_range(i: usize) -> (Address, Address) {
            if i == 0 {
                panic!("Invalid index: there is no space for index 0")
            } else {
                (
                    HEAP_START.add((i - 1) << LOG_SPACE_EXTENT),
                    HEAP_START.add(i << LOG_SPACE_EXTENT),
                )
            }
        }
    }

    #[cfg(test)]
    mod tests {
        use super::*;
        use crate::util::heap::layout::heap_parameters::MAX_SPACES;
        use crate::util::heap::layout::vm_layout_constants::{HEAP_END, HEAP_START};

        // If the test `test_address_arithmetic()` fails, it is possible due to change of our heap range, max space extent, or max number of spaces.
        // We need to update the code and the constants for the address arithemtic.
        #[test]
        fn test_address_arithmetic() {
            // Before 1st space
            assert_eq!(SFTSpaceMap::addr_to_index(Address::ZERO), 0);
            assert_eq!(SFTSpaceMap::addr_to_index(HEAP_START - 1), 0);

            let assert_for_index = |i: usize| {
                let (start, end) = SFTSpaceMap::index_to_space_range(i);
                debug!("Space: Index#{} = [{}, {})", i, start, end);
                assert_eq!(SFTSpaceMap::addr_to_index(start), i);
                assert_eq!(SFTSpaceMap::addr_to_index(end - 1), i);
            };

            // Index 1 to 16 (MAX_SPACES)
            for i in 1..=MAX_SPACES {
                assert_for_index(i);
            }

            // assert space end
            let (_, last_space_end) = SFTSpaceMap::index_to_space_range(MAX_SPACES);
            println!("Space end = {}", last_space_end);
            println!("Heap  end = {}", HEAP_END);
            assert_eq!(last_space_end, HEAP_END);

            // after last space
            assert_eq!(SFTSpaceMap::addr_to_index(last_space_end), 17);
            assert_eq!(SFTSpaceMap::addr_to_index(Address::MAX), 31);
        }
    }
}

#[allow(dead_code)]
mod dense_chunk_map {
    use super::*;
    use crate::util::conversions;
    use crate::util::heap::layout::vm_layout_constants::BYTES_IN_CHUNK;
    use crate::util::metadata::side_metadata::spec_defs::SFT_DENSE_CHUNK_MAP_INDEX;
    use crate::util::metadata::side_metadata::*;
    use std::collections::HashMap;
    use std::sync::atomic::Ordering;

    /// SFTDenseChunkMap is a small table. It has one entry for each space in the table, and use
    /// side metadata to record the index for each chunk. This works for both 32 bits and 64 bits.
    /// However, its performance is expected to be suboptimal, compared to the sparse chunk map on
    /// 32 bits, and the space map on 64 bits. So usually we do not use this implementation. However,
    /// it provides some flexibility so we can set SFT at chunk basis for 64bits for decent performance.
    /// For example, when we use library malloc for mark sweep, we have no control of where the
    /// library malloc may allocate into, so we cannot use the space map. And using a sparse chunk map
    /// will be costly in terms of memory. In this case, the dense chunk map is a good solution.
    pub struct SFTDenseChunkMap<'a> {
        /// The dense table, one entry per space. We use side metadata to store the space index for each chunk.
        /// 0 is EMPTY_SPACE_SFT.
        sft: Vec<&'a (dyn SFT + Sync + 'static)>,
        /// A map from space name (assuming they are unique) to their index. We use this to know whether we have
        /// pushed &dyn SFT for a space, and to know its index.
        index_map: HashMap<String, usize>,
    }

    unsafe impl<'a> Sync for SFTDenseChunkMap<'a> {}

    impl<'a> SFTMap for SFTDenseChunkMap<'a> {
        fn has_sft_entry(&self, addr: Address) -> bool {
            if SFT_DENSE_CHUNK_MAP_INDEX.is_mapped(addr) {
                let index = Self::addr_to_index(addr);
                index < self.sft.len() as u8
            } else {
                // We haven't mapped side metadata for the chunk, so we do not have an SFT entry for the address.
                false
            }
        }

        fn get_side_metadata(&self) -> Option<&SideMetadataSpec> {
            Some(&crate::util::metadata::side_metadata::spec_defs::SFT_DENSE_CHUNK_MAP_INDEX)
        }

        fn get_checked(&self, address: Address) -> &dyn SFT {
            if self.has_sft_entry(address) {
                unsafe {
                    *self
                        .sft
                        .get_unchecked(Self::addr_to_index(address) as usize)
                }
            } else {
                &EMPTY_SPACE_SFT
            }
        }

        unsafe fn get_unchecked(&self, address: Address) -> &dyn SFT {
            *self
                .sft
                .get_unchecked(Self::addr_to_index(address) as usize)
        }

        unsafe fn eager_initialize(
            &self,
            space: &(dyn SFT + Sync + 'static),
            start: Address,
            bytes: usize,
        ) {
            let context = SideMetadataContext {
                global: vec![SFT_DENSE_CHUNK_MAP_INDEX],
                local: vec![],
            };
            if context.try_map_metadata_space(start, bytes).is_err() {
                panic!("failed to mmap metadata memory");
            }

            self.update(space, start, bytes);
        }

        unsafe fn update(&self, space: &(dyn SFT + Sync + 'static), start: Address, bytes: usize) {
            let mut_self = self.mut_self();

            // Check if we have an entry in self.sft for the space. If so, get the index.
            // If not, push the space pointer to the table and add an entry to the hahs map.
            let index: u8 = *mut_self
                .index_map
                .entry(space.name().to_string())
                .or_insert_with(|| {
                    let count = mut_self.sft.len();
                    mut_self.sft.push(space);
                    count
                }) as u8;

            // Iterate through the chunks and record the space index in the side metadata.
            let first_chunk = conversions::chunk_align_down(start);
            let last_chunk = conversions::chunk_align_up(start + bytes);
            let mut chunk = first_chunk;
            debug!(
                "update {} (chunk {}) to {} (chunk {})",
                start,
                first_chunk,
                start + bytes,
                last_chunk
            );
            while chunk < last_chunk {
                trace!("Update {} to index {}", chunk, index);
                SFT_DENSE_CHUNK_MAP_INDEX.store_atomic::<u8>(chunk, index, Ordering::SeqCst);
                chunk += BYTES_IN_CHUNK;
            }
            debug!("update done");
        }

        unsafe fn clear(&self, address: Address) {
            SFT_DENSE_CHUNK_MAP_INDEX.store_atomic::<u8>(
                address,
                Self::EMPTY_SFT_INDEX,
                Ordering::SeqCst,
            );
        }
    }

    impl<'a> SFTDenseChunkMap<'a> {
        /// Empty space is at index 0
        const EMPTY_SFT_INDEX: u8 = 0;

        pub fn new() -> Self {
            Self {
                /// Empty space is at index 0
                sft: vec![&EMPTY_SPACE_SFT],
                index_map: HashMap::new(),
            }
        }

        // This is a temporary solution to allow unsafe mut reference. We do not want several occurrence
        // of the same unsafe code.
        // FIXME: We need a safe implementation.
        #[allow(clippy::cast_ref_to_mut)]
        #[allow(clippy::mut_from_ref)]
        unsafe fn mut_self(&self) -> &mut Self {
            &mut *(self as *const _ as *mut _)
        }

        pub fn addr_to_index(addr: Address) -> u8 {
            SFT_DENSE_CHUNK_MAP_INDEX.load_atomic::<u8>(addr, Ordering::Relaxed)
        }
    }
}

#[allow(dead_code)]
mod sparse_chunk_map {
    use super::*;
    use crate::util::conversions;
    use crate::util::conversions::*;
    use crate::util::heap::layout::vm_layout_constants::BYTES_IN_CHUNK;
    use crate::util::heap::layout::vm_layout_constants::MAX_CHUNKS;

    /// The chunk map is a sparse table. It has one entry for each chunk in the address space we may use.
    pub struct SFTSparseChunkMap<'a> {
        sft: Vec<&'a (dyn SFT + Sync + 'static)>,
    }

    unsafe impl<'a> Sync for SFTSparseChunkMap<'a> {}

    impl<'a> SFTMap for SFTSparseChunkMap<'a> {
        fn has_sft_entry(&self, addr: Address) -> bool {
            addr.chunk_index() < MAX_CHUNKS
        }

        fn get_side_metadata(&self) -> Option<&SideMetadataSpec> {
            None
        }

        fn get_checked(&self, address: Address) -> &'a dyn SFT {
            if self.has_sft_entry(address) {
                unsafe { *self.sft.get_unchecked(address.chunk_index()) }
            } else {
                &EMPTY_SPACE_SFT
            }
        }

        unsafe fn get_unchecked(&self, address: Address) -> &'a dyn SFT {
            *self.sft.get_unchecked(address.chunk_index())
        }

        /// Update SFT map for the given address range.
        /// It should be used when we acquire new memory and use it as part of a space. For example, the cases include:
        /// 1. when a space grows, 2. when initializing a contiguous space, 3. when ensure_mapped() is called on a space.
        unsafe fn update(&self, space: &(dyn SFT + Sync + 'static), start: Address, bytes: usize) {
            if DEBUG_SFT {
                self.log_update(space, start, bytes);
            }
            let first = start.chunk_index();
            let last = conversions::chunk_align_up(start + bytes).chunk_index();
            for chunk in first..last {
                self.set(chunk, space);
            }
            if DEBUG_SFT {
                self.trace_sft_map();
            }
        }

        // TODO: We should clear a SFT entry when a space releases a chunk.
        #[allow(dead_code)]
        unsafe fn clear(&self, chunk_start: Address) {
            if DEBUG_SFT {
                debug!(
                    "Clear SFT for chunk {} (was {})",
                    chunk_start,
                    self.get_checked(chunk_start).name()
                );
            }
            assert!(chunk_start.is_aligned_to(BYTES_IN_CHUNK));
            let chunk_idx = chunk_start.chunk_index();
            self.set(chunk_idx, &EMPTY_SPACE_SFT);
        }
    }

    impl<'a> SFTSparseChunkMap<'a> {
        pub fn new() -> Self {
            SFTSparseChunkMap {
                sft: vec![&EMPTY_SPACE_SFT; MAX_CHUNKS],
            }
        }
        // This is a temporary solution to allow unsafe mut reference. We do not want several occurrence
        // of the same unsafe code.
        // FIXME: We need a safe implementation.
        #[allow(clippy::cast_ref_to_mut)]
        #[allow(clippy::mut_from_ref)]
        unsafe fn mut_self(&self) -> &mut Self {
            &mut *(self as *const _ as *mut _)
        }

        fn log_update(&self, space: &(dyn SFT + Sync + 'static), start: Address, bytes: usize) {
            debug!("Update SFT for Chunk {} as {}", start, space.name(),);
            let first = start.chunk_index();
            let start_chunk = chunk_index_to_address(first);
            debug!(
                "Update SFT for {} bytes of Chunk {} #{}",
                bytes, start_chunk, first
            );
        }

        fn trace_sft_map(&self) {
            trace!("{}", self.print_sft_map());
        }

        // This can be used during debugging to print SFT map.
        fn print_sft_map(&self) -> String {
            // print the entire SFT map
            let mut res = String::new();

            const SPACE_PER_LINE: usize = 10;
            for i in (0..self.sft.len()).step_by(SPACE_PER_LINE) {
                let max = if i + SPACE_PER_LINE > self.sft.len() {
                    self.sft.len()
                } else {
                    i + SPACE_PER_LINE
                };
                let chunks: Vec<usize> = (i..max).collect();
                let space_names: Vec<&str> = chunks.iter().map(|&x| self.sft[x].name()).collect();
                res.push_str(&format!(
                    "{}: {}",
                    chunk_index_to_address(i),
                    space_names.join(",")
                ));
                res.push('\n');
            }

            res
        }

        fn set(&self, chunk: usize, sft: &(dyn SFT + Sync + 'static)) {
            /*
             * This is safe (only) because a) this is only called during the
             * allocation and deallocation of chunks, which happens under a global
             * lock, and b) it only transitions from empty to valid and valid to
             * empty, so if there were a race to view the contents, in the one case
             * it would either see the new (valid) space or an empty space (both of
             * which are reasonable), and in the other case it would either see the
             * old (valid) space or an empty space, both of which are valid.
             */
            let self_mut = unsafe { self.mut_self() };
            // It is okay to set empty to valid, or set valid to empty. It is wrong if we overwrite a valid value with another valid value.
            if cfg!(debug_assertions) {
                let old = self_mut.sft[chunk].name();
                let new = sft.name();
                // Allow overwriting the same SFT pointer. E.g., if we have set SFT map for a space, then ensure_mapped() is called on the same,
                // in which case, we still set SFT map again.
                debug_assert!(
                    old == EMPTY_SFT_NAME || new == EMPTY_SFT_NAME || old == new,
                    "attempt to overwrite a non-empty chunk {} ({}) in SFT map (from {} to {})",
                    chunk,
                    crate::util::conversions::chunk_index_to_address(chunk),
                    old,
                    new
                );
            }
            unsafe { *self_mut.sft.get_unchecked_mut(chunk) = sft };
        }
    }
}<|MERGE_RESOLUTION|>--- conflicted
+++ resolved
@@ -118,15 +118,6 @@
                 // Make sure we only update from empty to a valid space, or overwrite the space
                 let old = mut_self.sft[index];
                 assert!(old.name() == EMPTY_SFT_NAME || old.name() == space.name());
-<<<<<<< HEAD
-                // Make sure the range is in the space.
-                // FIXME: Curerntly comment out this check. The following works fine for MMTk internal spaces,
-                // but the VM space is an exception. Any address after the last space is considered as the last space,
-                // based on our indexing function. In that case, we cannot assume the end of the region is within the last space (with MAX_SPACE_EXTENT).
-                // let space_start = Self::index_to_space_start(index);
-                // assert!(start >= space_start);
-                // assert!(start + bytes <= space_start + MAX_SPACE_EXTENT); // Probably we can just remove this check
-=======
                 // Make sure the range is in the space
                 let space_start = Self::index_to_space_start(index);
                 // FIXME: Curerntly skip the check for the last space. The following works fine for MMTk internal spaces,
@@ -136,7 +127,6 @@
                     assert!(start >= space_start);
                     assert!(start + bytes <= space_start + MAX_SPACE_EXTENT);
                 }
->>>>>>> 6d93af7c
             }
             *mut_self.sft.get_unchecked_mut(index) = space;
         }
