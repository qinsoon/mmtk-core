--- conflicted
+++ resolved
@@ -506,12 +506,7 @@
                 top: _top,
             } => (_extent, _top),
             VMRequest::Fixed {
-<<<<<<< HEAD
                 extent: _extent, ..
-=======
-                extent: _extent,
-                ..
->>>>>>> cac02ac2
             } => (_extent, false),
             _ => unreachable!(),
         };
@@ -543,7 +538,6 @@
         // FIXME
         rtn.descriptor = SpaceDescriptor::create_descriptor_from_heap_range(start, start + extent);
         // VM.memory.setHeapRange(index, start, start.plus(extent));
-<<<<<<< HEAD
 
         // We only initialize our vm map if the range of the space is in our available heap range. For normally spaces,
         // they are definitely in our heap range. But for VM space, a runtime could give us an arbitrary range. We only
@@ -559,15 +553,6 @@
                     rtn.descriptor,
                 );
             }
-=======
-        // We assume we have a fixed number of spaces, and in 64bits, we pre arrange the virtual address space for them.
-        // Any address after the last space is considered as in the last space, and this obviously causes some issues if we
-        // have an address that is beyond the last space. Normally this is not a problem for us. But when we have a VM space
-        // with a binding-defined address range, we could deal with arbitrary VM space location. And this becomes a problem.
-        // So for VM space, we do not initialize its VM map to avoid this problem. Ideally, we should fix our VM map implementation.
-        if !args.vm_space {
-            args.plan_args.vm_map.insert(start, extent, rtn.descriptor);
->>>>>>> cac02ac2
         }
 
         // For contiguous space, we know its address range so we reserve metadata memory for its range.
