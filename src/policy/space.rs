--- conflicted
+++ resolved
@@ -469,30 +469,16 @@
         rtn
     }
 
-<<<<<<< HEAD
-    pub fn init(&self, space: &dyn Space<VM>) {
+    pub fn initialize_sft(&self, sft: &(dyn SFT + Sync + 'static)) {
+        // For contiguous space, we eagerly initialize SFT map based on its address range.
         if self.contiguous {
-            if self
-                .metadata
-                .try_map_metadata_address_range(self.start, self.extent)
-                .is_err()
-            {
-                // TODO(Javad): handle meta space allocation failure
-                panic!("failed to mmap meta memory");
-            }
             // We have to keep this for now: if a space is contiguous, our page resource will NOT consider newly allocated chunks
             // as new chunks (new_chunks = true). In that case, in grow_space(), we do not set SFT when new_chunks = false.
             // We can fix this by either of these:
             // * fix page resource, so it propelry returns new_chunk
             // * change grow_space() so it sets SFT no matter what the new_chunks value is.
             // FIXME: eagerly initializing SFT is not a good idea.
-            SFT_MAP.eager_initialize(space.as_sft(), self.start, self.extent);
-=======
-    pub fn initialize_sft(&self, sft: &(dyn SFT + Sync + 'static)) {
-        // For contiguous space, we eagerly initialize SFT map based on its address range.
-        if self.contiguous {
-            SFT_MAP.update(sft, self.start, self.extent);
->>>>>>> a96e8f99
+            SFT_MAP.eager_initialize(sft, self.start, self.extent);
         }
     }
 
