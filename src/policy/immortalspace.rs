use atomic::Ordering;

use crate::policy::sft::SFT;
use crate::policy::space::{CommonSpace, Space};
use crate::util::address::Address;
use crate::util::heap::{MonotonePageResource, PageResource};
use crate::util::metadata::mark_bit::MarkState;

use crate::util::{metadata, ObjectReference};

use crate::plan::{ObjectQueue, VectorObjectQueue};

use crate::policy::sft::GCWorkerMutRef;
use crate::vm::{ObjectModel, VMBinding};

/// This type implements a simple immortal collection
/// policy. Under this policy all that is required is for the
/// "collector" to propagate marks in a liveness trace.  It does not
/// actually collect.
pub struct ImmortalSpace<VM: VMBinding> {
    mark_state: MarkState,
    common: CommonSpace<VM>,
    pr: MonotonePageResource<VM>,
    /// Is this used as VM space? If this is used as VM space, we never allocate into this space, but we trace objects normally.
    vm_space: bool,
}

impl<VM: VMBinding> SFT for ImmortalSpace<VM> {
    fn name(&self) -> &str {
        self.get_name()
    }
    fn is_live(&self, _object: ObjectReference) -> bool {
        true
    }
    fn is_reachable(&self, object: ObjectReference) -> bool {
        self.mark_state.is_marked::<VM>(object)
    }
    #[cfg(feature = "object_pinning")]
    fn pin_object(&self, _object: ObjectReference) -> bool {
        false
    }
    #[cfg(feature = "object_pinning")]
    fn unpin_object(&self, _object: ObjectReference) -> bool {
        false
    }
    #[cfg(feature = "object_pinning")]
    fn is_object_pinned(&self, _object: ObjectReference) -> bool {
        true
    }
    fn is_movable(&self) -> bool {
        false
    }
    #[cfg(feature = "sanity")]
    fn is_sane(&self) -> bool {
        true
    }
    fn initialize_object_metadata(&self, object: ObjectReference, _alloc: bool) {
        self.mark_state
            .on_object_metadata_initialization::<VM>(object);
        if self.common.needs_log_bit {
            VM::VMObjectModel::GLOBAL_LOG_BIT_SPEC.mark_as_unlogged::<VM>(object, Ordering::SeqCst);
        }
        #[cfg(feature = "vo_bit")]
        crate::util::metadata::vo_bit::set_vo_bit::<VM>(object);
    }
    #[cfg(feature = "is_mmtk_object")]
    fn is_mmtk_object(&self, addr: Address) -> bool {
        crate::util::metadata::vo_bit::is_vo_bit_set_for_addr::<VM>(addr).is_some()
    }
    fn sft_trace_object(
        &self,
        queue: &mut VectorObjectQueue,
        object: ObjectReference,
        _worker: GCWorkerMutRef,
    ) -> ObjectReference {
        self.trace_object(queue, object)
    }
}

impl<VM: VMBinding> Space<VM> for ImmortalSpace<VM> {
    fn as_space(&self) -> &dyn Space<VM> {
        self
    }
    fn as_sft(&self) -> &(dyn SFT + Sync + 'static) {
        self
    }
    fn get_page_resource(&self) -> &dyn PageResource<VM> {
        &self.pr
    }
    fn common(&self) -> &CommonSpace<VM> {
        &self.common
    }

    fn initialize_sft(&self) {
        self.common().initialize_sft(self.as_sft())
    }

    fn release_multiple_pages(&mut self, _start: Address) {
        panic!("immortalspace only releases pages enmasse")
    }
}

use crate::scheduler::GCWorker;
use crate::util::copy::CopySemantics;

impl<VM: VMBinding> crate::policy::gc_work::PolicyTraceObject<VM> for ImmortalSpace<VM> {
    fn trace_object<Q: ObjectQueue, const KIND: crate::policy::gc_work::TraceKind>(
        &self,
        queue: &mut Q,
        object: ObjectReference,
        _copy: Option<CopySemantics>,
        _worker: &mut GCWorker<VM>,
    ) -> ObjectReference {
        self.trace_object(queue, object)
    }
    fn may_move_objects<const KIND: crate::policy::gc_work::TraceKind>() -> bool {
        false
    }
}

impl<VM: VMBinding> ImmortalSpace<VM> {
    pub fn new(args: crate::policy::space::PlanCreateSpaceArgs<VM>) -> Self {
        let vm_map = args.vm_map;
        let is_discontiguous = args.vmrequest.is_discontiguous();
        let common = CommonSpace::new(args.into_policy_args(
            false,
            true,
            metadata::extract_side_metadata(&[*VM::VMObjectModel::LOCAL_MARK_BIT_SPEC]),
        ));
        ImmortalSpace {
            mark_state: MarkState::new(),
            pr: if is_discontiguous {
                MonotonePageResource::new_discontiguous(vm_map)
            } else {
                MonotonePageResource::new_contiguous(common.start, common.extent, vm_map)
            },
            common,
            vm_space: false,
        }
    }

<<<<<<< HEAD
    pub(super) fn new_customized(pr: MonotonePageResource<VM>, common: CommonSpace<VM>) -> Self {
        Self {
            mark_state: MarkState::new(),
            pr,
            common,
=======
    #[cfg(feature = "vm_space")]
    pub fn new_vm_space(
        args: crate::policy::space::PlanCreateSpaceArgs<VM>,
        start: Address,
        size: usize,
    ) -> Self {
        assert!(!args.vmrequest.is_discontiguous());
        ImmortalSpace {
            mark_state: MarkState::new(),
            pr: MonotonePageResource::new_contiguous(start, size, args.vm_map),
            common: CommonSpace::new(args.into_policy_args(
                false,
                true,
                metadata::extract_side_metadata(&[*VM::VMObjectModel::LOCAL_MARK_BIT_SPEC]),
            )),
            vm_space: true,
>>>>>>> 6d93af7c
        }
    }

    pub fn prepare(&mut self) {
        self.mark_state.on_global_prepare::<VM>();
<<<<<<< HEAD
        self.pr.for_allocated_regions(|addr, size| {
            self.mark_state.on_block_reset::<VM>(addr, size);
        })
=======
        if self.vm_space {
            // If this is VM space, we never allocate into it, and we should reset the mark bit for the entire space.
            self.mark_state
                .on_block_reset::<VM>(self.common.start, self.common.extent)
        } else {
            // Otherwise, we reset the mark bit for the allocated regions.
            self.pr.for_allocated_regions(|addr, size| {
                debug!(
                    "{:?}: reset mark bit from {} to {}",
                    self.name(),
                    addr,
                    addr + size
                );
                self.mark_state.on_block_reset::<VM>(addr, size);
            })
        }
>>>>>>> 6d93af7c
    }

    pub fn release(&mut self) {
        self.mark_state.on_global_release::<VM>();
    }

    pub fn trace_object<Q: ObjectQueue>(
        &self,
        queue: &mut Q,
        object: ObjectReference,
    ) -> ObjectReference {
        #[cfg(feature = "vo_bit")]
        debug_assert!(
            crate::util::metadata::vo_bit::is_vo_bit_set::<VM>(object),
            "{:x}: VO bit not set",
            object
        );
        if self.mark_state.test_and_mark::<VM>(object) {
            queue.enqueue(object);
        }
        object
    }
}<|MERGE_RESOLUTION|>--- conflicted
+++ resolved
@@ -139,13 +139,6 @@
         }
     }
 
-<<<<<<< HEAD
-    pub(super) fn new_customized(pr: MonotonePageResource<VM>, common: CommonSpace<VM>) -> Self {
-        Self {
-            mark_state: MarkState::new(),
-            pr,
-            common,
-=======
     #[cfg(feature = "vm_space")]
     pub fn new_vm_space(
         args: crate::policy::space::PlanCreateSpaceArgs<VM>,
@@ -162,17 +155,11 @@
                 metadata::extract_side_metadata(&[*VM::VMObjectModel::LOCAL_MARK_BIT_SPEC]),
             )),
             vm_space: true,
->>>>>>> 6d93af7c
         }
     }
 
     pub fn prepare(&mut self) {
         self.mark_state.on_global_prepare::<VM>();
-<<<<<<< HEAD
-        self.pr.for_allocated_regions(|addr, size| {
-            self.mark_state.on_block_reset::<VM>(addr, size);
-        })
-=======
         if self.vm_space {
             // If this is VM space, we never allocate into it, and we should reset the mark bit for the entire space.
             self.mark_state
@@ -189,7 +176,6 @@
                 self.mark_state.on_block_reset::<VM>(addr, size);
             })
         }
->>>>>>> 6d93af7c
     }
 
     pub fn release(&mut self) {
