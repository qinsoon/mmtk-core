--- conflicted
+++ resolved
@@ -55,26 +55,10 @@
 
         // Create work buckets for workers.
         let mut work_buckets = enum_map! {
-<<<<<<< HEAD
-            WorkBucketStage::Unconstrained => WorkBucket::new(true, worker_monitor.clone()),
-            WorkBucketStage::Prepare => WorkBucket::new(false, worker_monitor.clone()),
-            WorkBucketStage::Closure => WorkBucket::new(false, worker_monitor.clone()),
-            WorkBucketStage::ClosureEnd => WorkBucket::new(false, worker_monitor.clone()),
-            WorkBucketStage::SoftRefClosure => WorkBucket::new(false, worker_monitor.clone()),
-            WorkBucketStage::WeakRefClosure => WorkBucket::new(false, worker_monitor.clone()),
-            WorkBucketStage::FinalRefClosure => WorkBucket::new(false, worker_monitor.clone()),
-            WorkBucketStage::PhantomRefClosure => WorkBucket::new(false, worker_monitor.clone()),
-            WorkBucketStage::CalculateForwarding => WorkBucket::new(false, worker_monitor.clone()),
-            WorkBucketStage::SecondRoots => WorkBucket::new(false, worker_monitor.clone()),
-            WorkBucketStage::RefForwarding => WorkBucket::new(false, worker_monitor.clone()),
-            WorkBucketStage::FinalizableForwarding => WorkBucket::new(false, worker_monitor.clone()),
-            WorkBucketStage::Compact => WorkBucket::new(false, worker_monitor.clone()),
-            WorkBucketStage::Release => WorkBucket::new(false, worker_monitor.clone()),
-            WorkBucketStage::Final => WorkBucket::new(false, worker_monitor.clone()),
-=======
             WorkBucketStage::Unconstrained => WorkBucket::new(true, worker_monitor.clone(), worker_group.clone()),
             WorkBucketStage::Prepare => WorkBucket::new(false, worker_monitor.clone(), worker_group.clone()),
             WorkBucketStage::Closure => WorkBucket::new(false, worker_monitor.clone(), worker_group.clone()),
+            WorkBucketStage::ClosureEnd => WorkBucket::new(false, worker_monitor.clone(), worker_group.clone()),
             WorkBucketStage::SoftRefClosure => WorkBucket::new(false, worker_monitor.clone(), worker_group.clone()),
             WorkBucketStage::WeakRefClosure => WorkBucket::new(false, worker_monitor.clone(), worker_group.clone()),
             WorkBucketStage::FinalRefClosure => WorkBucket::new(false, worker_monitor.clone(), worker_group.clone()),
@@ -86,7 +70,6 @@
             WorkBucketStage::Compact => WorkBucket::new(false, worker_monitor.clone(), worker_group.clone()),
             WorkBucketStage::Release => WorkBucket::new(false, worker_monitor.clone(), worker_group.clone()),
             WorkBucketStage::Final => WorkBucket::new(false, worker_monitor.clone(), worker_group.clone()),
->>>>>>> 49e792f3
         };
 
         // Set the open condition of each bucket.
@@ -96,43 +79,6 @@
             let first_stw_stage = WorkBucketStage::first_stw_stage();
             let mut open_stages: Vec<WorkBucketStage> = vec![first_stw_stage];
             // The rest will open after the previous stage is done.
-<<<<<<< HEAD
-            let mut open_next = |s: WorkBucketStage| {
-                let cur_stages = open_stages.clone();
-                work_buckets[s].set_open_condition(move |scheduler: &GCWorkScheduler<VM>| {
-                    let should_open = scheduler.are_buckets_drained(&cur_stages)
-                        && scheduler.all_workers_parked();
-                    if should_open {
-                        info!("{:?} is open", s);
-                    }
-                    // Additional check before the `RefClosure` bucket opens.
-                    if should_open && s == crate::scheduler::work_bucket::LAST_CLOSURE_BUCKET {
-                        if let Some(closure_end) = scheduler.closure_end.lock().unwrap().as_ref() {
-                            if closure_end() {
-                                // Don't open `RefClosure` if `closure_end` added more works to `Closure`.
-                                return false;
-                            }
-                        }
-                    }
-                    should_open
-                });
-                open_stages.push(s);
-            };
-
-            open_next(Closure);
-            open_next(ClosureEnd);
-            open_next(SoftRefClosure);
-            open_next(WeakRefClosure);
-            open_next(FinalRefClosure);
-            open_next(PhantomRefClosure);
-            open_next(CalculateForwarding);
-            open_next(SecondRoots);
-            open_next(RefForwarding);
-            open_next(FinalizableForwarding);
-            open_next(Compact);
-            open_next(Release);
-            open_next(Final);
-=======
             let stages = (0..WorkBucketStage::LENGTH).map(WorkBucketStage::from_usize);
             for stage in stages {
                 if stage != WorkBucketStage::Unconstrained && stage != first_stw_stage {
@@ -157,7 +103,6 @@
                     open_stages.push(stage);
                 }
             }
->>>>>>> 49e792f3
         }
 
         let coordinator_worker_shared = Arc::new(GCWorkerShared::<VM>::new(None));
@@ -470,12 +415,7 @@
             // Wait
             let _guard = self.worker_monitor.1.wait(guard).unwrap();
             // Unpark this worker
-<<<<<<< HEAD
-            worker.shared.parked.store(false, Ordering::SeqCst);
-            trace!("Worker#{} unparked", worker.ordinal);
-=======
             self.worker_group.dec_parked_workers();
->>>>>>> 49e792f3
         }
     }
 
