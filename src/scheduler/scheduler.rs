--- conflicted
+++ resolved
@@ -10,10 +10,7 @@
 use enum_map::Enum;
 use enum_map::{enum_map, EnumMap};
 use std::collections::HashMap;
-<<<<<<< HEAD
-=======
 use std::sync::atomic::{AtomicUsize, Ordering};
->>>>>>> 43a67557
 use std::sync::mpsc::channel;
 use std::sync::{Arc, Condvar, Mutex};
 
@@ -64,10 +61,7 @@
             WorkBucketStage::Unconstrained => WorkBucket::new(true, worker_monitor.clone(), worker_group.clone()),
             WorkBucketStage::Prepare => WorkBucket::new(false, worker_monitor.clone(), worker_group.clone()),
             WorkBucketStage::Closure => WorkBucket::new(false, worker_monitor.clone(), worker_group.clone()),
-<<<<<<< HEAD
             WorkBucketStage::ClosureEnd => WorkBucket::new(false, worker_monitor.clone(), worker_group.clone()),
-=======
->>>>>>> 43a67557
             WorkBucketStage::SoftRefClosure => WorkBucket::new(false, worker_monitor.clone(), worker_group.clone()),
             WorkBucketStage::WeakRefClosure => WorkBucket::new(false, worker_monitor.clone(), worker_group.clone()),
             WorkBucketStage::FinalRefClosure => WorkBucket::new(false, worker_monitor.clone(), worker_group.clone()),
@@ -193,15 +187,11 @@
         // Reference processing
         if !*plan.base().options.no_reference_types {
             use crate::util::reference_processor::ScheduleFlushWorkerRefBuffer;
-            self.work_buckets[WorkBucketStage::ClosureEnd].add(ScheduleFlushWorkerRefBuffer::default());
-
-            if *plan.base().options.multithread_reference_processing {
-                use crate::util::reference_processor::{MTPrepareRetainRefs, MTPrepareScanRefs};
-                self.work_buckets[WorkBucketStage::SoftRefClosure]
-                    .add(MTPrepareRetainRefs::<C::ProcessEdgesWorkType>::new());
-                self.work_buckets[WorkBucketStage::WeakRefClosure]
-                    .add(MTPrepareScanRefs::<C::ProcessEdgesWorkType>::new());
-            } else {
+            self.work_buckets[WorkBucketStage::ClosureEnd].add(ScheduleFlushWorkerRefBuffer::<C::ProcessEdgesWorkType>(std::marker::PhantomData));
+            // use crate::util::reference_processor::MTPrepareRefs;
+            // self.work_buckets[WorkBucketStage::ClosureEnd].add(MTPrepareRefs::<C::ProcessEdgesWorkType>(std::marker::PhantomData));
+
+            {
                 use crate::util::reference_processor::{
                     PhantomRefProcessing, SoftRefProcessing, WeakRefProcessing,
                 };
@@ -212,6 +202,25 @@
                     .add(WeakRefProcessing::<C::ProcessEdgesWorkType>::new());
                 self.work_buckets[WorkBucketStage::PhantomRefClosure]
                     .add(PhantomRefProcessing::<C::ProcessEdgesWorkType>::new());
+            }
+
+            if *plan.base().options.multithread_reference_processing {
+                // use crate::util::reference_processor::{MTPrepareRetainRefs, MTPrepareScanRefs};
+                // self.work_buckets[WorkBucketStage::SoftRefClosure]
+                //     .add(MTPrepareRetainRefs::<C::ProcessEdgesWorkType>::new());
+                // self.work_buckets[WorkBucketStage::WeakRefClosure]
+                //     .add(MTPrepareScanRefs::<C::ProcessEdgesWorkType>::new());
+            } else {
+                // use crate::util::reference_processor::{
+                //     PhantomRefProcessing, SoftRefProcessing, WeakRefProcessing,
+                // };
+
+                // self.work_buckets[WorkBucketStage::SoftRefClosure]
+                //     .add(SoftRefProcessing::<C::ProcessEdgesWorkType>::new());
+                // self.work_buckets[WorkBucketStage::WeakRefClosure]
+                //     .add(WeakRefProcessing::<C::ProcessEdgesWorkType>::new());
+                // self.work_buckets[WorkBucketStage::PhantomRefClosure]
+                //     .add(PhantomRefProcessing::<C::ProcessEdgesWorkType>::new());
             }
 
             // VM-specific weak ref processing
@@ -271,11 +280,6 @@
             }
             let bucket = &self.work_buckets[id];
             let bucket_opened = bucket.update(self);
-<<<<<<< HEAD
-            buckets_updated |= bucket_opened;
-            if bucket_opened {
-                new_packets |= !bucket.is_drained();
-=======
             buckets_updated = buckets_updated || bucket_opened;
             if bucket_opened {
                 new_packets = new_packets || !bucket.is_drained();
@@ -283,7 +287,6 @@
                 if new_packets {
                     break;
                 }
->>>>>>> 43a67557
             }
         }
         buckets_updated && new_packets
@@ -431,10 +434,7 @@
                 }
                 debug_assert!(!self.worker_group.has_designated_work());
                 // The current pause is finished if we can't open more buckets.
-<<<<<<< HEAD
-=======
                 self.pending_messages.fetch_add(1, Ordering::SeqCst);
->>>>>>> 43a67557
                 worker.sender.send(CoordinatorMessage::Finish).unwrap();
             }
             trace!("Worker#{} parked", worker.ordinal);
