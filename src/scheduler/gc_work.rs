--- conflicted
+++ resolved
@@ -179,18 +179,6 @@
 
 impl<E: ProcessEdgesWork> GCWork<E::VM> for StopMutators<E> {
     fn do_work(&mut self, worker: &mut GCWorker<E::VM>, mmtk: &'static MMTK<E::VM>) {
-<<<<<<< HEAD
-=======
-        // If the VM requires that only the coordinator thread can stop the world,
-        // we delegate the work to the coordinator.
-        if <E::VM as VMBinding>::VMCollection::COORDINATOR_ONLY_STW && !worker.is_coordinator() {
-            worker
-                .sender
-                .add_coordinator_work(Box::new(StopMutators::<E>::new()));
-            return;
-        }
-
->>>>>>> cac02ac2
         trace!("stop_all_mutators start");
         mmtk.plan.base().prepare_for_stack_scanning();
         <E::VM as VMBinding>::VMCollection::stop_all_mutators(worker.tls, |mutator| {
