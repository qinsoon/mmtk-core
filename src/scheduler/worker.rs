--- conflicted
+++ resolved
@@ -10,12 +10,8 @@
 use crossbeam::queue::ArrayQueue;
 use std::sync::atomic::{AtomicUsize, Ordering};
 use std::sync::mpsc::Sender;
-<<<<<<< HEAD
 use std::sync::{Arc, Condvar, Mutex};
 use crate::util::reference_processor::ReferenceBuffer;
-=======
-use std::sync::{Arc, Mutex};
->>>>>>> 43a67557
 
 /// The part shared between a GCWorker and the scheduler.
 /// This structure is used for communication, e.g. adding new work packets.
@@ -57,10 +53,7 @@
     /// True if this struct is the embedded GCWorker of the controller thread.
     /// False if this struct belongs to a standalone GCWorker thread.
     is_coordinator: bool,
-<<<<<<< HEAD
     pub reference_buffer: ReferenceBuffer,
-=======
->>>>>>> 43a67557
     /// Reference to the shared part of the GC worker.  It is used for synchronization.
     pub shared: Arc<GCWorkerShared<VM>>,
     /// Local work packet queue.
@@ -103,10 +96,7 @@
             scheduler,
             mmtk,
             is_coordinator,
-<<<<<<< HEAD
             reference_buffer: ReferenceBuffer::new(mmtk.reference_processors.clone()),
-=======
->>>>>>> 43a67557
             shared,
             local_work_buffer,
         }
@@ -254,11 +244,7 @@
     /// Return true if all the workers are parked.
     #[inline(always)]
     pub fn inc_parked_workers(&self) -> bool {
-<<<<<<< HEAD
-        let old = self.parked_workers.fetch_add(1, Ordering::Relaxed);
-=======
         let old = self.parked_workers.fetch_add(1, Ordering::SeqCst);
->>>>>>> 43a67557
         debug_assert!(old < self.worker_count());
         old + 1 == self.worker_count()
     }
@@ -267,22 +253,14 @@
     /// Called after a worker is resumed from the parked state.
     #[inline(always)]
     pub fn dec_parked_workers(&self) {
-<<<<<<< HEAD
-        let old = self.parked_workers.fetch_sub(1, Ordering::Relaxed);
-=======
         let old = self.parked_workers.fetch_sub(1, Ordering::SeqCst);
->>>>>>> 43a67557
         debug_assert!(old <= self.worker_count());
     }
 
     /// Get the number of parked workers in the group
     #[inline(always)]
     pub fn parked_workers(&self) -> usize {
-<<<<<<< HEAD
-        self.parked_workers.load(Ordering::Relaxed)
-=======
         self.parked_workers.load(Ordering::SeqCst)
->>>>>>> 43a67557
     }
 
     /// Check if all the workers are packed
