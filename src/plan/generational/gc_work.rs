use atomic::Ordering;

<<<<<<< HEAD
use crate::plan::PlanTraceObject;
use crate::plan::generational::global::Gen;
=======
use crate::plan::generational::global::CommonGenPlan;
>>>>>>> 541020b6
use crate::policy::space::Space;
use crate::scheduler::{gc_work::*, GCWork, GCWorker};
use crate::util::ObjectReference;
use crate::vm::edge_shape::{Edge, MemorySlice};
use crate::vm::*;
use crate::MMTK;
use std::marker::PhantomData;
use std::ops::{Deref, DerefMut};

use super::global::GenerationalPlan;

/// Process edges for a nursery GC. This type is provided if a generational plan does not use
/// [`crate::scheduler::gc_work::SFTProcessEdges`]. If a plan uses `SFTProcessEdges`,
/// it does not need to use this type.
<<<<<<< HEAD
pub struct GenNurseryProcessEdges<VM: VMBinding, P: GenerationalPlan<VM> + PlanTraceObject<VM>> {
    plan: &'static P,
=======
pub struct GenNurseryProcessEdges<VM: VMBinding> {
    gen: &'static CommonGenPlan<VM>,
>>>>>>> 541020b6
    base: ProcessEdgesBase<VM>,
}

impl<VM: VMBinding, P: GenerationalPlan<VM> + PlanTraceObject<VM>> ProcessEdgesWork for GenNurseryProcessEdges<VM, P> {
    type VM = VM;
    // type ScanObjectsWorkType = ScanObjects<Self>;
    type ScanObjectsWorkType =  PlanScanObjects<Self, P>;

    fn new(edges: Vec<EdgeOf<Self>>, roots: bool, mmtk: &'static MMTK<VM>) -> Self {
        let base = ProcessEdgesBase::new(edges, roots, mmtk);
<<<<<<< HEAD
        let plan = base.plan().downcast_ref().unwrap();
        Self { plan, base }
=======
        let gen = base.plan().generational().unwrap().common_gen();
        Self { gen, base }
>>>>>>> 541020b6
    }
    #[inline]
    fn trace_object(&mut self, object: ObjectReference) -> ObjectReference {
        if object.is_null() {
            return object;
        }
        // We cannot borrow `self` twice in a call, so we extract `worker` as a local variable.
        let worker = self.worker();
        self.plan
            .trace_object_nursery(&mut self.base.nodes, object, worker)
    }
    #[inline]
    fn process_edge(&mut self, slot: EdgeOf<Self>) {
        let object = slot.load();
        let new_object = self.trace_object(object);
        // debug_assert!(!self.plan.is_object_in_nursery(new_object));
        slot.store(new_object);
    }

    #[inline(always)]
    fn create_scan_work(&self, nodes: Vec<ObjectReference>, roots: bool) -> Self::ScanObjectsWorkType {
        // ScanObjects::<Self>::new(nodes, false, roots)
        PlanScanObjects::new(self.plan, nodes, false, false)
    }
}

impl<VM: VMBinding, P: GenerationalPlan<VM> + PlanTraceObject<VM>> Deref for GenNurseryProcessEdges<VM, P> {
    type Target = ProcessEdgesBase<VM>;
    fn deref(&self) -> &Self::Target {
        &self.base
    }
}

impl<VM: VMBinding, P: GenerationalPlan<VM> + PlanTraceObject<VM>> DerefMut for GenNurseryProcessEdges<VM, P> {
    fn deref_mut(&mut self) -> &mut Self::Target {
        &mut self.base
    }
}

/// The modbuf contains a list of objects in mature space(s) that
/// may contain pointers to the nursery space.
/// This work packet scans the recorded objects and forwards pointers if necessary.
pub struct ProcessModBuf<E: ProcessEdgesWork> {
    modbuf: Vec<ObjectReference>,
    phantom: PhantomData<E>,
}

impl<E: ProcessEdgesWork> ProcessModBuf<E> {
    pub fn new(modbuf: Vec<ObjectReference>) -> Self {
        debug_assert!(!modbuf.is_empty());
        Self {
            modbuf,
            phantom: PhantomData,
        }
    }
}

impl<E: ProcessEdgesWork> GCWork<E::VM> for ProcessModBuf<E> {
    #[inline(always)]
    fn do_work(&mut self, worker: &mut GCWorker<E::VM>, mmtk: &'static MMTK<E::VM>) {
        // Flip the per-object unlogged bits to "unlogged" state.
        for obj in &self.modbuf {
            <E::VM as VMBinding>::VMObjectModel::GLOBAL_LOG_BIT_SPEC.store_atomic::<E::VM, u8>(
                *obj,
                1,
                None,
                Ordering::SeqCst,
            );
        }
        // scan modbuf only if the current GC is a nursery GC
        if mmtk
            .plan
            .generational()
            .unwrap()
            .common_gen()
            .is_current_gc_nursery()
        {
            // Scan objects in the modbuf and forward pointers
            let modbuf = std::mem::take(&mut self.modbuf);
            GCWork::do_work(
                &mut ScanObjects::<E>::new(modbuf, false, false),
                worker,
                mmtk,
            )
        }
    }
}

/// The array-copy modbuf contains a list of array slices in mature space(s) that
/// may contain pointers to the nursery space.
/// This work packet forwards and updates each entry in the recorded slices.
pub struct ProcessRegionModBuf<E: ProcessEdgesWork> {
    /// A list of `(start_address, bytes)` tuple.
    modbuf: Vec<<E::VM as VMBinding>::VMMemorySlice>,
    phantom: PhantomData<E>,
}

impl<E: ProcessEdgesWork> ProcessRegionModBuf<E> {
    pub fn new(modbuf: Vec<<E::VM as VMBinding>::VMMemorySlice>) -> Self {
        Self {
            modbuf,
            phantom: PhantomData,
        }
    }
}

impl<E: ProcessEdgesWork> GCWork<E::VM> for ProcessRegionModBuf<E> {
    #[inline(always)]
    fn do_work(&mut self, worker: &mut GCWorker<E::VM>, mmtk: &'static MMTK<E::VM>) {
        // Scan modbuf only if the current GC is a nursery GC
        if mmtk
            .plan
            .generational()
            .unwrap()
            .common_gen()
            .is_current_gc_nursery()
        {
            // Collect all the entries in all the slices
            let mut edges = vec![];
            for slice in &self.modbuf {
                for edge in slice.iter_edges() {
                    edges.push(edge);
                }
            }
            // Forward entries
            GCWork::do_work(&mut E::new(edges, false, mmtk), worker, mmtk)
        }
    }
}<|MERGE_RESOLUTION|>--- conflicted
+++ resolved
@@ -1,11 +1,7 @@
 use atomic::Ordering;
 
-<<<<<<< HEAD
 use crate::plan::PlanTraceObject;
-use crate::plan::generational::global::Gen;
-=======
 use crate::plan::generational::global::CommonGenPlan;
->>>>>>> 541020b6
 use crate::policy::space::Space;
 use crate::scheduler::{gc_work::*, GCWork, GCWorker};
 use crate::util::ObjectReference;
@@ -15,35 +11,25 @@
 use std::marker::PhantomData;
 use std::ops::{Deref, DerefMut};
 
-use super::global::GenerationalPlan;
+use super::global::{GenerationalPlan, HasNursery};
 
 /// Process edges for a nursery GC. This type is provided if a generational plan does not use
 /// [`crate::scheduler::gc_work::SFTProcessEdges`]. If a plan uses `SFTProcessEdges`,
 /// it does not need to use this type.
-<<<<<<< HEAD
-pub struct GenNurseryProcessEdges<VM: VMBinding, P: GenerationalPlan<VM> + PlanTraceObject<VM>> {
+pub struct GenNurseryProcessEdges<VM: VMBinding, P: HasNursery<VM> + PlanTraceObject<VM>> {
     plan: &'static P,
-=======
-pub struct GenNurseryProcessEdges<VM: VMBinding> {
-    gen: &'static CommonGenPlan<VM>,
->>>>>>> 541020b6
     base: ProcessEdgesBase<VM>,
 }
 
-impl<VM: VMBinding, P: GenerationalPlan<VM> + PlanTraceObject<VM>> ProcessEdgesWork for GenNurseryProcessEdges<VM, P> {
+impl<VM: VMBinding, P: HasNursery<VM> + PlanTraceObject<VM>> ProcessEdgesWork for GenNurseryProcessEdges<VM, P> {
     type VM = VM;
     // type ScanObjectsWorkType = ScanObjects<Self>;
     type ScanObjectsWorkType =  PlanScanObjects<Self, P>;
 
     fn new(edges: Vec<EdgeOf<Self>>, roots: bool, mmtk: &'static MMTK<VM>) -> Self {
         let base = ProcessEdgesBase::new(edges, roots, mmtk);
-<<<<<<< HEAD
         let plan = base.plan().downcast_ref().unwrap();
         Self { plan, base }
-=======
-        let gen = base.plan().generational().unwrap().common_gen();
-        Self { gen, base }
->>>>>>> 541020b6
     }
     #[inline]
     fn trace_object(&mut self, object: ObjectReference) -> ObjectReference {
@@ -70,14 +56,14 @@
     }
 }
 
-impl<VM: VMBinding, P: GenerationalPlan<VM> + PlanTraceObject<VM>> Deref for GenNurseryProcessEdges<VM, P> {
+impl<VM: VMBinding, P: HasNursery<VM> + PlanTraceObject<VM>> Deref for GenNurseryProcessEdges<VM, P> {
     type Target = ProcessEdgesBase<VM>;
     fn deref(&self) -> &Self::Target {
         &self.base
     }
 }
 
-impl<VM: VMBinding, P: GenerationalPlan<VM> + PlanTraceObject<VM>> DerefMut for GenNurseryProcessEdges<VM, P> {
+impl<VM: VMBinding, P: HasNursery<VM> + PlanTraceObject<VM>> DerefMut for GenNurseryProcessEdges<VM, P> {
     fn deref_mut(&mut self) -> &mut Self::Target {
         &mut self.base
     }
