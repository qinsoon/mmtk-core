use atomic::Ordering;

use crate::plan::PlanTraceObject;
use crate::scheduler::{gc_work::*, GCWork, GCWorker};
use crate::util::ObjectReference;
use crate::vm::edge_shape::{Edge, MemorySlice};
use crate::vm::*;
use crate::MMTK;
use std::marker::PhantomData;
use std::ops::{Deref, DerefMut};

use super::global::GenerationalPlanExt;

/// Process edges for a nursery GC. This type is provided if a generational plan does not use
/// [`crate::scheduler::gc_work::SFTProcessEdges`]. If a plan uses `SFTProcessEdges`,
/// it does not need to use this type.
pub struct GenNurseryProcessEdges<VM: VMBinding, P: GenerationalPlanExt<VM> + PlanTraceObject<VM>> {
    plan: &'static P,
    base: ProcessEdgesBase<VM>,
}

impl<VM: VMBinding, P: GenerationalPlanExt<VM> + PlanTraceObject<VM>> ProcessEdgesWork
    for GenNurseryProcessEdges<VM, P>
{
    type VM = VM;
    type ScanObjectsWorkType = PlanScanObjects<Self, P>;

    fn new(edges: Vec<EdgeOf<Self>>, roots: bool, mmtk: &'static MMTK<VM>) -> Self {
        let base = ProcessEdgesBase::new(edges, roots, mmtk);
        let plan = base.plan().downcast_ref().unwrap();
        Self { plan, base }
    }
    fn trace_object(&mut self, object: ObjectReference) -> ObjectReference {
        if object.is_null() {
            return object;
        }
        // We cannot borrow `self` twice in a call, so we extract `worker` as a local variable.
        let worker = self.worker();
        self.plan
            .trace_object_nursery(&mut self.base.nodes, object, worker)
    }
    fn process_edge(&mut self, slot: EdgeOf<Self>) {
        let object = slot.load();
        let new_object = self.trace_object(object);
        // debug_assert!(!self.plan.is_object_in_nursery(new_object));
        slot.store(new_object);
    }

<<<<<<< HEAD
    #[inline(always)]
    fn create_scan_work(
        &self,
        nodes: Vec<ObjectReference>,
        roots: bool,
    ) -> Self::ScanObjectsWorkType {
        PlanScanObjects::new(self.plan, nodes, false, roots)
=======
    fn create_scan_work(&self, nodes: Vec<ObjectReference>, roots: bool) -> ScanObjects<Self> {
        ScanObjects::<Self>::new(nodes, false, roots)
>>>>>>> b682c8bd
    }
}

impl<VM: VMBinding, P: GenerationalPlanExt<VM> + PlanTraceObject<VM>> Deref
    for GenNurseryProcessEdges<VM, P>
{
    type Target = ProcessEdgesBase<VM>;
    fn deref(&self) -> &Self::Target {
        &self.base
    }
}

impl<VM: VMBinding, P: GenerationalPlanExt<VM> + PlanTraceObject<VM>> DerefMut
    for GenNurseryProcessEdges<VM, P>
{
    fn deref_mut(&mut self) -> &mut Self::Target {
        &mut self.base
    }
}

/// The modbuf contains a list of objects in mature space(s) that
/// may contain pointers to the nursery space.
/// This work packet scans the recorded objects and forwards pointers if necessary.
pub struct ProcessModBuf<E: ProcessEdgesWork> {
    modbuf: Vec<ObjectReference>,
    phantom: PhantomData<E>,
}

impl<E: ProcessEdgesWork> ProcessModBuf<E> {
    pub fn new(modbuf: Vec<ObjectReference>) -> Self {
        debug_assert!(!modbuf.is_empty());
        Self {
            modbuf,
            phantom: PhantomData,
        }
    }
}

impl<E: ProcessEdgesWork> GCWork<E::VM> for ProcessModBuf<E> {
    fn do_work(&mut self, worker: &mut GCWorker<E::VM>, mmtk: &'static MMTK<E::VM>) {
        // Flip the per-object unlogged bits to "unlogged" state.
        for obj in &self.modbuf {
            <E::VM as VMBinding>::VMObjectModel::GLOBAL_LOG_BIT_SPEC.store_atomic::<E::VM, u8>(
                *obj,
                1,
                None,
                Ordering::SeqCst,
            );
        }
        // scan modbuf only if the current GC is a nursery GC
        if mmtk.plan.generational().unwrap().is_current_gc_nursery() {
            // Scan objects in the modbuf and forward pointers
            let modbuf = std::mem::take(&mut self.modbuf);
            GCWork::do_work(
                &mut ScanObjects::<E>::new(modbuf, false, false),
                worker,
                mmtk,
            )
        }
    }
}

/// The array-copy modbuf contains a list of array slices in mature space(s) that
/// may contain pointers to the nursery space.
/// This work packet forwards and updates each entry in the recorded slices.
pub struct ProcessRegionModBuf<E: ProcessEdgesWork> {
    /// A list of `(start_address, bytes)` tuple.
    modbuf: Vec<<E::VM as VMBinding>::VMMemorySlice>,
    phantom: PhantomData<E>,
}

impl<E: ProcessEdgesWork> ProcessRegionModBuf<E> {
    pub fn new(modbuf: Vec<<E::VM as VMBinding>::VMMemorySlice>) -> Self {
        Self {
            modbuf,
            phantom: PhantomData,
        }
    }
}

impl<E: ProcessEdgesWork> GCWork<E::VM> for ProcessRegionModBuf<E> {
    fn do_work(&mut self, worker: &mut GCWorker<E::VM>, mmtk: &'static MMTK<E::VM>) {
        // Scan modbuf only if the current GC is a nursery GC
        if mmtk.plan.generational().unwrap().is_current_gc_nursery() {
            // Collect all the entries in all the slices
            let mut edges = vec![];
            for slice in &self.modbuf {
                for edge in slice.iter_edges() {
                    edges.push(edge);
                }
            }
            // Forward entries
            GCWork::do_work(&mut E::new(edges, false, mmtk), worker, mmtk)
        }
    }
}<|MERGE_RESOLUTION|>--- conflicted
+++ resolved
@@ -46,18 +46,12 @@
         slot.store(new_object);
     }
 
-<<<<<<< HEAD
-    #[inline(always)]
     fn create_scan_work(
         &self,
         nodes: Vec<ObjectReference>,
         roots: bool,
     ) -> Self::ScanObjectsWorkType {
         PlanScanObjects::new(self.plan, nodes, false, roots)
-=======
-    fn create_scan_work(&self, nodes: Vec<ObjectReference>, roots: bool) -> ScanObjects<Self> {
-        ScanObjects::<Self>::new(nodes, false, roots)
->>>>>>> b682c8bd
     }
 }
 
