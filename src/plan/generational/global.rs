use crate::plan::global::CommonPlan;
use crate::plan::global::CreateSpecificPlanArgs;
use crate::plan::ObjectQueue;
use crate::plan::Plan;
use crate::policy::copyspace::CopySpace;
use crate::policy::space::Space;
use crate::scheduler::*;
use crate::util::copy::CopySemantics;
use crate::util::heap::VMRequest;
use crate::util::metadata::side_metadata::SideMetadataSanity;
use crate::util::statistics::counter::EventCounter;
use crate::util::ObjectReference;
use crate::util::VMWorkerThread;
use crate::vm::{ObjectModel, VMBinding};
use std::sync::atomic::AtomicBool;
use std::sync::atomic::Ordering;
use std::sync::{Arc, Mutex};

use mmtk_macros::PlanTraceObject;

/// Common implementation for generational plans. Each generational plan
/// should include this type, and forward calls to it where possible.
#[derive(PlanTraceObject)]
pub struct Gen<VM: VMBinding> {
    /// The nursery space.
    #[trace(CopySemantics::PromoteToMature)]
    pub nursery: CopySpace<VM>,
    /// The common plan.
    #[fallback_trace]
    pub common: CommonPlan<VM>,
    /// Is this GC full heap?
    pub gc_full_heap: AtomicBool,
    /// Is next GC full heap?
    pub next_gc_full_heap: AtomicBool,
    pub full_heap_gc_count: Arc<Mutex<EventCounter>>,
}

impl<VM: VMBinding> Gen<VM> {
    pub fn new(mut args: CreateSpecificPlanArgs<VM>) -> Self {
        let nursery = CopySpace::new(
            args.get_space_args(
                "nursery",
                true,
                VMRequest::fixed_extent(args.global_args.options.get_max_nursery_bytes(), false),
            ),
            true,
        );
        let common = CommonPlan::new(args);

        let full_heap_gc_count = common.base.stats.new_event_counter("majorGC", true, true);

        Gen {
            nursery,
            common,
            gc_full_heap: AtomicBool::default(),
            next_gc_full_heap: AtomicBool::new(false),
            full_heap_gc_count,
        }
    }

    /// Verify side metadata specs used in the spaces in Gen.
    pub fn verify_side_metadata_sanity(&self, sanity: &mut SideMetadataSanity) {
        self.common.verify_side_metadata_sanity(sanity);
        self.nursery.verify_side_metadata_sanity(sanity);
    }

    /// Get spaces in generation plans
    pub fn get_spaces(&self) -> Vec<&dyn Space<VM>> {
        let mut ret = self.common.get_spaces();
        ret.push(&self.nursery);
        ret
    }

    /// Prepare Gen. This should be called by a single thread in GC prepare work.
    pub fn prepare(&mut self, tls: VMWorkerThread) {
        let full_heap = !self.is_current_gc_nursery();
        if full_heap {
            self.full_heap_gc_count.lock().unwrap().inc();
        }
        self.common.prepare(tls, full_heap);
        self.nursery.prepare(true);
        self.nursery
            .set_copy_for_sft_trace(Some(CopySemantics::PromoteToMature));
    }

    /// Release Gen. This should be called by a single thread in GC release work.
    pub fn release(&mut self, tls: VMWorkerThread) {
        let full_heap = !self.is_current_gc_nursery();
        self.common.release(tls, full_heap);
        self.nursery.release();
    }

    /// Independent of how many pages remain in the page budget (a function of heap size), we must
    /// ensure we never exhaust virtual memory. Therefore we must never let the nursery grow to the
    /// extent that it can't be copied into the mature space.
    ///
    /// Returns `true` if the nursery has grown to the extent that it may not be able to be copied
    /// into the mature space.
    fn virtual_memory_exhausted<P: Plan>(&self, plan: &P) -> bool {
        ((plan.get_collection_reserved_pages() as f64
            * VM::VMObjectModel::VM_WORST_CASE_COPY_EXPANSION) as usize)
            > plan.get_mature_physical_pages_available()
    }

    /// Check if we need a GC based on the nursery space usage. This method may mark
    /// the following GC as a full heap GC.
    pub fn collection_required<P: Plan>(
        &self,
        plan: &P,
        space_full: bool,
        space: Option<&dyn Space<VM>>,
    ) -> bool {
        let cur_nursery = self.nursery.reserved_pages();
        let max_nursery = self.common.base.options.get_max_nursery_pages();
        let nursery_full = cur_nursery >= max_nursery;
        trace!(
            "nursery_full = {:?} (nursery = {}, max_nursery = {})",
            nursery_full,
            cur_nursery,
            max_nursery,
        );

        if nursery_full {
            return true;
        }

        if self.virtual_memory_exhausted(plan) {
            return true;
        }

        // Is the GC triggered by nursery?
        // - if space is none, it is not. Return false immediately.
        // - if space is some, we further check its descriptor.
        let is_triggered_by_nursery = space.map_or(false, |s| {
            s.common().descriptor == self.nursery.common().descriptor
        });
        // If space is full and the GC is not triggered by nursery, next GC will be full heap GC.
        if space_full && !is_triggered_by_nursery {
            self.next_gc_full_heap.store(true, Ordering::SeqCst);
        }

        self.common.base.collection_required(plan, space_full)
    }

    pub fn force_full_heap_collection(&self) {
        self.next_gc_full_heap.store(true, Ordering::Relaxed);
    }

    pub fn last_collection_full_heap(&self) -> bool {
        self.gc_full_heap.load(Ordering::Relaxed)
    }

    /// Check if we should do a full heap GC. It returns true if we should have a full heap GC.
    /// It also sets gc_full_heap based on the result.
    pub fn requires_full_heap_collection<P: Plan>(&self, plan: &P) -> bool {
        // Allow the same 'true' block for if-else.
        // The conditions are complex, and it is easier to read if we put them to separate if blocks.
        #[allow(clippy::if_same_then_else, clippy::needless_bool)]
        let is_full_heap = if crate::plan::generational::FULL_NURSERY_GC {
            trace!("full heap: forced full heap");
            // For barrier overhead measurements, we always do full gc in nursery collections.
            true
        } else if self
            .common
            .base
            .user_triggered_collection
            .load(Ordering::SeqCst)
            && *self.common.base.options.full_heap_system_gc
        {
            trace!("full heap: user triggered");
            // User triggered collection, and we force full heap for user triggered collection
            true
        } else if self.next_gc_full_heap.load(Ordering::SeqCst)
            || self
                .common
                .base
                .cur_collection_attempts
                .load(Ordering::SeqCst)
                > 1
        {
            trace!(
                "full heap: next_gc_full_heap = {}, cur_collection_attempts = {}",
                self.next_gc_full_heap.load(Ordering::SeqCst),
                self.common
                    .base
                    .cur_collection_attempts
                    .load(Ordering::SeqCst)
            );
            // Forces full heap collection
            true
        } else if self.virtual_memory_exhausted(plan) {
            trace!("full heap: virtual memory exhausted");
            true
        } else {
<<<<<<< HEAD
            trace!(
                "full heap: total pages {} <= reserved pages {}",
                plan.get_total_pages(),
                plan.get_reserved_pages(),
            );
            plan.get_total_pages() <= plan.get_reserved_pages()
=======
            // We use an Appel-style nursery. The default GC (even for a "heap-full" collection)
            // for generational GCs should be a nursery GC. A full-heap GC should only happen if
            // there is not enough memory available for allocating into the nursery (i.e. the
            // available pages in the nursery are less than the minimum nursery pages), if the
            // virtual memory has been exhausted, or if it is an emergency GC.
            false
>>>>>>> 850b4d7f
        };

        self.gc_full_heap.store(is_full_heap, Ordering::SeqCst);

        info!(
            "{}",
            if is_full_heap {
                "Full heap GC"
            } else {
                "Nursery GC"
            }
        );

        is_full_heap
    }

    /// Trace objects for spaces in generational and common plans for a full heap GC.
    pub fn trace_object_full_heap<Q: ObjectQueue>(
        &self,
        queue: &mut Q,
        object: ObjectReference,
        worker: &mut GCWorker<VM>,
    ) -> ObjectReference {
        if self.nursery.in_space(object) {
            return self.nursery.trace_object::<Q>(
                queue,
                object,
                Some(CopySemantics::PromoteToMature),
                worker,
            );
        }
        self.common.trace_object::<Q>(queue, object, worker)
    }

    /// Trace objects for spaces in generational and common plans for a nursery GC.
    pub fn trace_object_nursery<Q: ObjectQueue>(
        &self,
        queue: &mut Q,
        object: ObjectReference,
        worker: &mut GCWorker<VM>,
    ) -> ObjectReference {
        // Evacuate nursery objects
        if self.nursery.in_space(object) {
            return self.nursery.trace_object::<Q>(
                queue,
                object,
                Some(CopySemantics::PromoteToMature),
                worker,
            );
        }
        // We may alloc large object into LOS as nursery objects. Trace them here.
        if self.common.get_los().in_space(object) {
            return self.common.get_los().trace_object::<Q>(queue, object);
        }
        object
    }

    /// Is the current GC a nursery GC?
    pub fn is_current_gc_nursery(&self) -> bool {
        !self.gc_full_heap.load(Ordering::SeqCst)
    }

    /// Check a plan to see if the next GC should be a full heap GC.
    ///
    /// Note that this function should be called after all spaces have been released. This is
    /// required as we may get incorrect values since this function uses
    /// [`get_available_pages`](crate::plan::Plan::get_available_pages)
    /// whose value depends on which spaces have been released.
    pub fn should_next_gc_be_full_heap(plan: &dyn Plan<VM = VM>) -> bool {
        let available = plan.get_available_pages();
        let min_nursery = plan.base().options.get_min_nursery_pages();
        let next_gc_full_heap = available < min_nursery;
        trace!(
            "next gc will be full heap? {}, availabe pages = {}, min nursery = {}",
            next_gc_full_heap,
            available,
            min_nursery
        );
        next_gc_full_heap
    }

    /// Set next_gc_full_heap to the given value.
    pub fn set_next_gc_full_heap(&self, next_gc_full_heap: bool) {
        self.next_gc_full_heap
            .store(next_gc_full_heap, Ordering::SeqCst);
    }

    /// Get pages reserved for the collection by a generational plan. A generational plan should
    /// add their own reservatioin with the value returned by this method.
    pub fn get_collection_reserved_pages(&self) -> usize {
        self.nursery.reserved_pages()
    }

    /// Get pages used by a generational plan. A generational plan should add their own used pages
    /// with the value returned by this method.
    pub fn get_used_pages(&self) -> usize {
        self.nursery.reserved_pages() + self.common.get_used_pages()
    }
}<|MERGE_RESOLUTION|>--- conflicted
+++ resolved
@@ -192,21 +192,12 @@
             trace!("full heap: virtual memory exhausted");
             true
         } else {
-<<<<<<< HEAD
-            trace!(
-                "full heap: total pages {} <= reserved pages {}",
-                plan.get_total_pages(),
-                plan.get_reserved_pages(),
-            );
-            plan.get_total_pages() <= plan.get_reserved_pages()
-=======
             // We use an Appel-style nursery. The default GC (even for a "heap-full" collection)
             // for generational GCs should be a nursery GC. A full-heap GC should only happen if
             // there is not enough memory available for allocating into the nursery (i.e. the
             // available pages in the nursery are less than the minimum nursery pages), if the
             // virtual memory has been exhausted, or if it is an emergency GC.
             false
->>>>>>> 850b4d7f
         };
 
         self.gc_full_heap.store(is_full_heap, Ordering::SeqCst);
