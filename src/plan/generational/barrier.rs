--- conflicted
+++ resolved
@@ -88,13 +88,6 @@
             None => self.plan.is_address_in_nursery(dst.start()),
         };
         // Only enqueue array slices in mature spaces
-<<<<<<< HEAD
-        let dst_in_nursery = match dst.object() {
-            Some(obj) => self.plan.is_object_in_nursery(obj),
-            None => self.plan.is_address_in_nursery(dst.start())
-        };
-=======
->>>>>>> 6d93af7c
         if !dst_in_nursery {
             // enqueue
             debug_assert_eq!(
