//! The global part of a plan implementation.

use super::gc_requester::GCRequester;
use super::PlanConstraints;
use crate::mmtk::MMTK;
use crate::plan::tracing::ObjectQueue;
use crate::plan::Mutator;
use crate::policy::immortalspace::ImmortalSpace;
use crate::policy::largeobjectspace::LargeObjectSpace;
use crate::policy::space::{PlanCreateSpaceArgs, Space};
use crate::scheduler::*;
use crate::util::alloc::allocators::AllocatorSelector;
#[cfg(feature = "analysis")]
use crate::util::analysis::AnalysisManager;
use crate::util::copy::{CopyConfig, GCWorkerCopyContext};
use crate::util::heap::gc_trigger::GCTrigger;
use crate::util::heap::layout::heap_layout::Mmapper;
use crate::util::heap::layout::heap_layout::VMMap;
use crate::util::heap::HeapMeta;
use crate::util::heap::VMRequest;
use crate::util::metadata::side_metadata::SideMetadataSanity;
use crate::util::metadata::side_metadata::SideMetadataSpec;
use crate::util::options::Options;
use crate::util::options::PlanSelector;
use crate::util::statistics::stats::Stats;
use crate::util::ObjectReference;
use crate::util::{VMMutatorThread, VMWorkerThread};
use crate::vm::*;
use downcast_rs::Downcast;
use enum_map::EnumMap;
use std::sync::atomic::{AtomicBool, AtomicUsize, Ordering};
use std::sync::{Arc, Mutex};

use mmtk_macros::PlanTraceObject;

pub fn create_mutator<VM: VMBinding>(
    tls: VMMutatorThread,
    mmtk: &'static MMTK<VM>,
) -> Box<Mutator<VM>> {
    Box::new(match *mmtk.options.plan {
        PlanSelector::NoGC => crate::plan::nogc::mutator::create_nogc_mutator(tls, &*mmtk.plan),
        PlanSelector::SemiSpace => {
            crate::plan::semispace::mutator::create_ss_mutator(tls, &*mmtk.plan)
        }
        PlanSelector::GenCopy => {
            crate::plan::generational::copying::mutator::create_gencopy_mutator(tls, mmtk)
        }
        PlanSelector::GenImmix => {
            crate::plan::generational::immix::mutator::create_genimmix_mutator(tls, mmtk)
        }
        PlanSelector::MarkSweep => {
            crate::plan::marksweep::mutator::create_ms_mutator(tls, &*mmtk.plan)
        }
        PlanSelector::Immix => crate::plan::immix::mutator::create_immix_mutator(tls, &*mmtk.plan),
        PlanSelector::PageProtect => {
            crate::plan::pageprotect::mutator::create_pp_mutator(tls, &*mmtk.plan)
        }
        PlanSelector::MarkCompact => {
            crate::plan::markcompact::mutator::create_markcompact_mutator(tls, &*mmtk.plan)
        }
        PlanSelector::StickyImmix => crate::plan::sticky::immix::mutator::create_stickyimmix_mutator(tls, mmtk)
    })
}

pub fn create_plan<VM: VMBinding>(
    plan: PlanSelector,
    vm_map: &'static VMMap,
    mmapper: &'static Mmapper,
    options: Arc<Options>,
    scheduler: Arc<GCWorkScheduler<VM>>,
) -> Box<dyn Plan<VM = VM>> {
    let args = CreateGeneralPlanArgs {
        vm_map,
        mmapper,
        heap: HeapMeta::new(),
        gc_trigger: Arc::new(GCTrigger::new(&options)),
        options,
        scheduler,
    };
    let gc_trigger = args.gc_trigger.clone();

    let plan = match plan {
        PlanSelector::NoGC => {
            Box::new(crate::plan::nogc::NoGC::new(args)) as Box<dyn Plan<VM = VM>>
        }
        PlanSelector::SemiSpace => {
            Box::new(crate::plan::semispace::SemiSpace::new(args)) as Box<dyn Plan<VM = VM>>
        }
        PlanSelector::GenCopy => Box::new(crate::plan::generational::copying::GenCopy::new(args))
            as Box<dyn Plan<VM = VM>>,
<<<<<<< HEAD
        PlanSelector::SemiSpace => Box::new(crate::plan::semispace::SemiSpace::new(
            vm_map, mmapper, options,
        )) as Box<dyn Plan<VM = VM>>,
        PlanSelector::GenCopy => Box::new(crate::plan::generational::copying::GenCopy::new(
            vm_map, mmapper, options,
        )) as Box<dyn Plan<VM = VM>>,
        PlanSelector::GenImmix => Box::new(crate::plan::generational::immix::GenImmix::new(
            vm_map, mmapper, options, scheduler,
        )) as Box<dyn Plan<VM = VM>>,
        PlanSelector::MarkSweep => Box::new(crate::plan::marksweep::MarkSweep::new(
            vm_map, mmapper, options,
        )) as Box<dyn Plan<VM = VM>>,
        PlanSelector::Immix => Box::new(crate::plan::immix::Immix::new(
            vm_map, mmapper, options, scheduler,
        )) as Box<dyn Plan<VM = VM>>,
        PlanSelector::PageProtect => Box::new(crate::plan::pageprotect::PageProtect::new(
            vm_map, mmapper, options,
        )) as Box<dyn Plan<VM = VM>>,
        PlanSelector::MarkCompact => Box::new(crate::plan::markcompact::MarkCompact::new(
            vm_map, mmapper, options,
        )) as Box<dyn Plan<VM = VM>>,
        PlanSelector::StickyImmix => Box::new(crate::plan::sticky::immix::StickyImmix::new(
            vm_map, mmapper, options, scheduler,
        ))
=======
        PlanSelector::GenImmix => Box::new(crate::plan::generational::immix::GenImmix::new(args))
            as Box<dyn Plan<VM = VM>>,
        PlanSelector::MarkSweep => {
            Box::new(crate::plan::marksweep::MarkSweep::new(args)) as Box<dyn Plan<VM = VM>>
        }
        PlanSelector::Immix => {
            Box::new(crate::plan::immix::Immix::new(args)) as Box<dyn Plan<VM = VM>>
        }
        PlanSelector::PageProtect => {
            Box::new(crate::plan::pageprotect::PageProtect::new(args)) as Box<dyn Plan<VM = VM>>
        }
        PlanSelector::MarkCompact => {
            Box::new(crate::plan::markcompact::MarkCompact::new(args)) as Box<dyn Plan<VM = VM>>
        }
>>>>>>> 541020b6
    };

    // We have created Plan in the heap, and we won't explicitly move it.

    // The plan has a fixed address. Set plan in gc_trigger
    {
        // We haven't finished creating the plan. No one is using the GC trigger. We cast the arc into a mutable reference.
        // TODO: use Arc::get_mut_unchecked() when it is availble.
        let gc_trigger: &mut GCTrigger<VM> = unsafe { &mut *(Arc::as_ptr(&gc_trigger) as *mut _) };
        // We know the plan address will not change. Cast it to a static reference.
        let static_plan: &'static dyn Plan<VM = VM> = unsafe { &*(&*plan as *const _) };
        // Set the plan so we can trigger GC and check GC condition without using plan
        gc_trigger.set_plan(static_plan);
    }

    // Each space now has a fixed address for its lifetime. It is safe now to initialize SFT.
    plan.get_spaces()
        .into_iter()
        .for_each(|s| s.initialize_sft());

    plan
}

/// Create thread local GC worker.
pub fn create_gc_worker_context<VM: VMBinding>(
    tls: VMWorkerThread,
    mmtk: &'static MMTK<VM>,
) -> GCWorkerCopyContext<VM> {
    GCWorkerCopyContext::<VM>::new(tls, &*mmtk.plan, mmtk.plan.create_copy_config())
}

/// A plan describes the global core functionality for all memory management schemes.
/// All global MMTk plans should implement this trait.
///
/// The global instance defines and manages static resources
/// (such as memory and virtual memory resources).
///
/// Constructor:
///
/// For the constructor of a new plan, there are a few things the constructor _must_ do
/// (please check existing plans and see what they do in the constructor):
/// 1. Create a HeapMeta, and use this HeapMeta to initialize all the spaces.
/// 2. Create a vector of all the side metadata specs with `SideMetadataContext::new_global_specs()`,
///    the parameter is a vector of global side metadata specs that are specific to the plan.
/// 3. Initialize all the spaces the plan uses with the heap meta, and the global metadata specs vector.
/// 4. Create a `SideMetadataSanity` object, and invoke verify_side_metadata_sanity() for each space (or
///    invoke verify_side_metadata_sanity() in `CommonPlan`/`BasePlan` for the spaces in the common/base plan).
///
/// Methods in this trait:
///
/// Only methods that will be overridden by each specific plan should be included in this trait. The trait may
/// provide a default implementation, and each plan can override the implementation. For methods that won't be
/// overridden, we should implement those methods in BasePlan (or CommonPlan) and call them from there instead.
/// We should avoid having methods with the same name in both Plan and BasePlan, as this may confuse people, and
/// they may call a wrong method by mistake.
// TODO: Some methods that are not overriden can be moved from the trait to BasePlan.
pub trait Plan: 'static + Sync + Downcast {
    type VM: VMBinding;

    fn constraints(&self) -> &'static PlanConstraints;

    /// Create a copy config for this plan. A copying GC plan MUST override this method,
    /// and provide a valid config.
    fn create_copy_config(&'static self) -> CopyConfig<Self::VM> {
        // Use the empty default copy config for non copying GC.
        CopyConfig::default()
    }

    fn base(&self) -> &BasePlan<Self::VM>;
    fn schedule_collection(&'static self, _scheduler: &GCWorkScheduler<Self::VM>);
    fn common(&self) -> &CommonPlan<Self::VM> {
        panic!("Common Plan not handled!")
    }
    fn generational(
        &self,
    ) -> Option<&dyn crate::plan::generational::global::GenerationalPlan<VM = Self::VM>> {
        None
    }
    fn mmapper(&self) -> &'static Mmapper {
        self.base().mmapper
    }
    fn options(&self) -> &Options {
        &self.base().options
    }

    /// get all the spaces in the plan
    fn get_spaces(&self) -> Vec<&dyn Space<Self::VM>>;

    fn get_allocator_mapping(&self) -> &'static EnumMap<AllocationSemantics, AllocatorSelector>;

    #[cfg(feature = "sanity")]
    fn enter_sanity(&self) {
        self.base().inside_sanity.store(true, Ordering::Relaxed)
    }

    #[cfg(feature = "sanity")]
    fn leave_sanity(&self) {
        self.base().inside_sanity.store(false, Ordering::Relaxed)
    }

    #[cfg(feature = "sanity")]
    fn is_in_sanity(&self) -> bool {
        self.base().inside_sanity.load(Ordering::Relaxed)
    }

    fn is_initialized(&self) -> bool {
        self.base().initialized.load(Ordering::SeqCst)
    }

    fn should_trigger_gc_when_heap_is_full(&self) -> bool {
        self.base()
            .trigger_gc_when_heap_is_full
            .load(Ordering::SeqCst)
    }

    /// Prepare the plan before a GC. This is invoked in an initial step in the GC.
    /// This is invoked once per GC by one worker thread. `tls` is the worker thread that executes this method.
    fn prepare(&mut self, tls: VMWorkerThread);

    /// Prepare a worker for a GC. Each worker has its own prepare method. This hook is for plan-specific
    /// per-worker preparation. This method is invoked once per worker by the worker thread passed as the argument.
    fn prepare_worker(&self, _worker: &mut GCWorker<Self::VM>) {}

    /// Release the plan after transitive closure. A plan can implement this method to call each policy's release,
    /// or create any work packet that should be done in release.
    /// This is invoked once per GC by one worker thread. `tls` is the worker thread that executes this method.
    fn release(&mut self, tls: VMWorkerThread);

    /// Inform the plan about the end of a GC. It is guaranteed that there is no further work for this GC.
    /// This is invoked once per GC by one worker thread. `tls` is the worker thread that executes this method.
    fn end_of_gc(&mut self, _tls: VMWorkerThread) {}

    /// Ask the plan if they would trigger a GC. If MMTk is in charge of triggering GCs, this method is called
    /// periodically during allocation. However, MMTk may delegate the GC triggering decision to the runtime,
    /// in which case, this method may not be called. This method returns true to trigger a collection.
    ///
    /// # Arguments
    /// * `space_full`: the allocation to a specific space failed, must recover pages within 'space'.
    /// * `space`: an option to indicate if there is a space that has failed in an allocation.
    fn collection_required(&self, space_full: bool, space: Option<&dyn Space<Self::VM>>) -> bool;

    // Note: The following methods are about page accounting. The default implementation should
    // work fine for non-copying plans. For copying plans, the plan should override any of these methods
    // if necessary.

    /// Get the number of pages that are reserved, including used pages and pages that will
    /// be used (e.g. for copying).
    fn get_reserved_pages(&self) -> usize {
        self.get_used_pages() + self.get_collection_reserved_pages()
    }

    /// Get the total number of pages for the heap.
    fn get_total_pages(&self) -> usize {
        self.base().gc_trigger.policy.get_heap_size_in_pages()
    }

    /// Get the number of pages that are still available for use. The available pages
    /// should always be positive or 0.
    fn get_available_pages(&self) -> usize {
        // It is possible that the reserved pages is larger than the total pages so we are doing
        // a saturating subtraction to make sure we return a non-negative number.
        // For example,
        // 1. our GC trigger checks if reserved pages is more than total pages.
        // 2. when the heap is almost full of live objects (such as in the case of an OOM) and we are doing a copying GC, it is possible
        //    the reserved pages is larger than total pages after the copying GC (the reserved pages after a GC
        //    may be larger than the reserved pages before a GC, as we may end up using more memory for thread local
        //    buffers for copy allocators).
        self.get_total_pages()
            .saturating_sub(self.get_reserved_pages())
    }

    /// Get the number of pages that are reserved for collection. By default, we return 0.
    /// For copying plans, they need to override this and calculate required pages to complete
    /// a copying GC.
    fn get_collection_reserved_pages(&self) -> usize {
        0
    }

    /// Get the number of pages that are used.
    fn get_used_pages(&self) -> usize;

    /// Get the number of pages that are NOT used. This is clearly different from available pages.
    /// Free pages are unused, but some of them may have been reserved for some reason.
    fn get_free_pages(&self) -> usize {
        self.get_total_pages() - self.get_used_pages()
    }

    fn is_emergency_collection(&self) -> bool {
        self.base().emergency_collection.load(Ordering::Relaxed)
    }

    /// The application code has requested a collection.
    fn handle_user_collection_request(&self, tls: VMMutatorThread, force: bool) {
        self.base().handle_user_collection_request(tls, force)
    }

    /// Return whether last GC was an exhaustive attempt to collect the heap.
    /// For many collectors this is the same as asking whether the last GC was a full heap collection.
    fn last_collection_was_exhaustive(&self) -> bool {
        self.last_collection_full_heap()
    }

    /// Return whether last GC is a full GC.
    fn last_collection_full_heap(&self) -> bool {
        true
    }

    /// Force the next collection to be full heap.
    fn force_full_heap_collection(&self) {}

    fn modify_check(&self, object: ObjectReference) {
        assert!(
            !(self.base().gc_in_progress_proper() && object.is_movable()),
            "GC modifying a potentially moving object via Java (i.e. not magic) obj= {}",
            object
        );
    }
}

impl_downcast!(Plan assoc VM);

#[derive(PartialEq)]
pub enum GcStatus {
    NotInGC,
    GcPrepare,
    GcProper,
}

/**
BasePlan should contain all plan-related state and functions that are _fundamental_ to _all_ plans.  These include VM-specific (but not plan-specific) features such as a code space or vm space, which are fundamental to all plans for a given VM.  Features that are common to _many_ (but not intrinsically _all_) plans should instead be included in CommonPlan.
*/
#[derive(PlanTraceObject)]
pub struct BasePlan<VM: VMBinding> {
    /// Whether MMTk is now ready for collection. This is set to true when initialize_collection() is called.
    pub initialized: AtomicBool,
    /// Should we trigger a GC when the heap is full? It seems this should always be true. However, we allow
    /// bindings to temporarily disable GC, at which point, we do not trigger GC even if the heap is full.
    pub trigger_gc_when_heap_is_full: AtomicBool,
    pub gc_status: Mutex<GcStatus>,
    pub last_stress_pages: AtomicUsize,
    pub emergency_collection: AtomicBool,
    pub user_triggered_collection: AtomicBool,
    pub internal_triggered_collection: AtomicBool,
    pub last_internal_triggered_collection: AtomicBool,
    // Has an allocation succeeded since the emergency collection?
    pub allocation_success: AtomicBool,
    // Maximum number of failed attempts by a single thread
    pub max_collection_attempts: AtomicUsize,
    // Current collection attempt
    pub cur_collection_attempts: AtomicUsize,
    pub gc_requester: Arc<GCRequester<VM>>,
    pub stats: Stats,
    mmapper: &'static Mmapper,
    pub vm_map: &'static VMMap,
    pub options: Arc<Options>,
    pub heap: HeapMeta,
    pub gc_trigger: Arc<GCTrigger<VM>>,
    #[cfg(feature = "sanity")]
    pub inside_sanity: AtomicBool,
    /// A counter for per-mutator stack scanning
    scanned_stacks: AtomicUsize,
    /// Have we scanned all the stacks?
    stacks_prepared: AtomicBool,
    pub mutator_iterator_lock: Mutex<()>,
    /// A counter that keeps tracks of the number of bytes allocated since last stress test
    allocation_bytes: AtomicUsize,
    /// A counteer that keeps tracks of the number of bytes allocated by malloc
    #[cfg(feature = "malloc_counted_size")]
    malloc_bytes: AtomicUsize,
    /// Wrapper around analysis counters
    #[cfg(feature = "analysis")]
    pub analysis_manager: AnalysisManager<VM>,

    // Spaces in base plan
    #[cfg(feature = "code_space")]
    #[trace]
    pub code_space: ImmortalSpace<VM>,
    #[cfg(feature = "code_space")]
    #[trace]
    pub code_lo_space: ImmortalSpace<VM>,
    #[cfg(feature = "ro_space")]
    #[trace]
    pub ro_space: ImmortalSpace<VM>,

    /// A VM space is a space allocated and populated by the VM.  Currently it is used by JikesRVM
    /// for boot image.
    ///
    /// If VM space is present, it has some special interaction with the
    /// `memory_manager::is_mmtk_object` and the `memory_manager::is_in_mmtk_spaces` functions.
    ///
    /// -   The `is_mmtk_object` funciton requires the alloc_bit side metadata to identify objects,
    ///     but currently we do not require the boot image to provide it, so it will not work if the
    ///     address argument is in the VM space.
    ///
    /// -   The `is_in_mmtk_spaces` currently returns `true` if the given object reference is in
    ///     the VM space.
    #[cfg(feature = "vm_space")]
    #[trace]
    pub vm_space: ImmortalSpace<VM>,
}

#[cfg(feature = "vm_space")]
pub fn create_vm_space<VM: VMBinding>(args: &mut CreateSpecificPlanArgs<VM>) -> ImmortalSpace<VM> {
    use crate::util::constants::LOG_BYTES_IN_MBYTE;
    let boot_segment_bytes = *args.global_args.options.vm_space_size;
    debug_assert!(boot_segment_bytes > 0);

    use crate::util::conversions::raw_align_up;
    use crate::util::heap::layout::vm_layout_constants::BYTES_IN_CHUNK;
    let boot_segment_mb = raw_align_up(boot_segment_bytes, BYTES_IN_CHUNK) >> LOG_BYTES_IN_MBYTE;

    let space = ImmortalSpace::new(args.get_space_args(
        "boot",
        false,
        VMRequest::fixed_size(boot_segment_mb),
    ));

    // The space is mapped externally by the VM. We need to update our mmapper to mark the range as mapped.
    space.ensure_mapped();

    space
}

/// Args needed for creating any plan. This includes a set of contexts from MMTK or global. This
/// is passed to each plan's constructor.
pub struct CreateGeneralPlanArgs<VM: VMBinding> {
    pub vm_map: &'static VMMap,
    pub mmapper: &'static Mmapper,
    pub heap: HeapMeta,
    pub options: Arc<Options>,
    pub gc_trigger: Arc<crate::util::heap::gc_trigger::GCTrigger<VM>>,
    pub scheduler: Arc<GCWorkScheduler<VM>>,
}

/// Args needed for creating a specific plan. This includes plan-specific args, such as plan constrainst
/// and their global side metadata specs. This is created in each plan's constructor, and will be passed
/// to `CommonPlan` or `BasePlan`. Also you can create `PlanCreateSpaceArg` from this type, and use that
/// to create spaces.
pub struct CreateSpecificPlanArgs<VM: VMBinding> {
    pub global_args: CreateGeneralPlanArgs<VM>,
    pub constraints: &'static PlanConstraints,
    pub global_side_metadata_specs: Vec<SideMetadataSpec>,
}

impl<VM: VMBinding> CreateSpecificPlanArgs<VM> {
    /// Get a PlanCreateSpaceArgs that can be used to create a space
    pub fn get_space_args(
        &mut self,
        name: &'static str,
        zeroed: bool,
        vmrequest: VMRequest,
    ) -> PlanCreateSpaceArgs<VM> {
        PlanCreateSpaceArgs {
            name,
            zeroed,
            vmrequest,
            global_side_metadata_specs: self.global_side_metadata_specs.clone(),
            vm_map: self.global_args.vm_map,
            mmapper: self.global_args.mmapper,
            heap: &mut self.global_args.heap,
            constraints: self.constraints,
            gc_trigger: self.global_args.gc_trigger.clone(),
            scheduler: self.global_args.scheduler.clone(),
            options: &self.global_args.options,
        }
    }
}

impl<VM: VMBinding> BasePlan<VM> {
    #[allow(unused_mut)] // 'args' only needs to be mutable for certain features
    pub fn new(mut args: CreateSpecificPlanArgs<VM>) -> BasePlan<VM> {
        let stats = Stats::new(&args.global_args.options);
        // Initializing the analysis manager and routines
        #[cfg(feature = "analysis")]
        let analysis_manager = AnalysisManager::new(&stats);
        BasePlan {
            #[cfg(feature = "code_space")]
            code_space: ImmortalSpace::new(args.get_space_args(
                "code_space",
                true,
                VMRequest::discontiguous(),
            )),
            #[cfg(feature = "code_space")]
            code_lo_space: ImmortalSpace::new(args.get_space_args(
                "code_lo_space",
                true,
                VMRequest::discontiguous(),
            )),
            #[cfg(feature = "ro_space")]
            ro_space: ImmortalSpace::new(args.get_space_args(
                "ro_space",
                true,
                VMRequest::discontiguous(),
            )),
            #[cfg(feature = "vm_space")]
            vm_space: create_vm_space(&mut args),

            initialized: AtomicBool::new(false),
            trigger_gc_when_heap_is_full: AtomicBool::new(true),
            gc_status: Mutex::new(GcStatus::NotInGC),
            last_stress_pages: AtomicUsize::new(0),
            stacks_prepared: AtomicBool::new(false),
            emergency_collection: AtomicBool::new(false),
            user_triggered_collection: AtomicBool::new(false),
            internal_triggered_collection: AtomicBool::new(false),
            last_internal_triggered_collection: AtomicBool::new(false),
            allocation_success: AtomicBool::new(false),
            max_collection_attempts: AtomicUsize::new(0),
            cur_collection_attempts: AtomicUsize::new(0),
            gc_requester: Arc::new(GCRequester::new()),
            stats,
            mmapper: args.global_args.mmapper,
            heap: args.global_args.heap,
            gc_trigger: args.global_args.gc_trigger,
            vm_map: args.global_args.vm_map,
            options: args.global_args.options.clone(),
            #[cfg(feature = "sanity")]
            inside_sanity: AtomicBool::new(false),
            scanned_stacks: AtomicUsize::new(0),
            mutator_iterator_lock: Mutex::new(()),
            allocation_bytes: AtomicUsize::new(0),
            #[cfg(feature = "malloc_counted_size")]
            malloc_bytes: AtomicUsize::new(0),
            #[cfg(feature = "analysis")]
            analysis_manager,
        }
    }

    pub fn get_spaces(&self) -> Vec<&dyn Space<VM>> {
        vec![
            #[cfg(feature = "code_space")]
            &self.code_space,
            #[cfg(feature = "code_space")]
            &self.code_lo_space,
            #[cfg(feature = "ro_space")]
            &self.ro_space,
            #[cfg(feature = "vm_space")]
            &self.vm_space,
        ]
    }

    /// The application code has requested a collection.
    pub fn handle_user_collection_request(&self, tls: VMMutatorThread, force: bool) {
        if force || !*self.options.ignore_system_gc {
            info!("User triggering collection");
            self.user_triggered_collection
                .store(true, Ordering::Relaxed);
            self.gc_requester.request();
            VM::VMCollection::block_for_gc(tls);
        }
    }

    /// MMTK has requested stop-the-world activity (e.g., stw within a concurrent gc).
    // This is not used, as we do not have a concurrent plan.
    #[allow(unused)]
    pub fn trigger_internal_collection_request(&self) {
        self.last_internal_triggered_collection
            .store(true, Ordering::Relaxed);
        self.internal_triggered_collection
            .store(true, Ordering::Relaxed);
        self.gc_requester.request();
    }

    /// Reset collection state information.
    pub fn reset_collection_trigger(&self) {
        self.last_internal_triggered_collection.store(
            self.internal_triggered_collection.load(Ordering::SeqCst),
            Ordering::Relaxed,
        );
        self.internal_triggered_collection
            .store(false, Ordering::SeqCst);
        self.user_triggered_collection
            .store(false, Ordering::Relaxed);
    }

    // Depends on what base spaces we use, unsync may be unused.
    pub fn get_used_pages(&self) -> usize {
        // Depends on what base spaces we use, pages may be unchanged.
        #[allow(unused_mut)]
        let mut pages = 0;

        #[cfg(feature = "code_space")]
        {
            pages += self.code_space.reserved_pages();
            pages += self.code_lo_space.reserved_pages();
        }
        #[cfg(feature = "ro_space")]
        {
            pages += self.ro_space.reserved_pages();
        }

        // If we need to count malloc'd size as part of our heap, we add it here.
        #[cfg(feature = "malloc_counted_size")]
        {
            pages += crate::util::conversions::bytes_to_pages_up(
                self.malloc_bytes.load(Ordering::SeqCst),
            );
        }

        // The VM space may be used as an immutable boot image, in which case, we should not count
        // it as part of the heap size.
        pages
    }

    pub fn trace_object<Q: ObjectQueue>(
        &self,
        queue: &mut Q,
        object: ObjectReference,
        worker: &mut GCWorker<VM>,
    ) -> ObjectReference {
        #[cfg(feature = "code_space")]
        if self.code_space.in_space(object) {
            trace!("trace_object: object in code space");
            return self.code_space.trace_object::<Q>(queue, object);
        }

        #[cfg(feature = "code_space")]
        if self.code_lo_space.in_space(object) {
            trace!("trace_object: object in large code space");
            return self.code_lo_space.trace_object::<Q>(queue, object);
        }

        #[cfg(feature = "ro_space")]
        if self.ro_space.in_space(object) {
            trace!("trace_object: object in ro_space space");
            return self.ro_space.trace_object(queue, object);
        }

        #[cfg(feature = "vm_space")]
        if self.vm_space.in_space(object) {
            trace!("trace_object: object in boot space");
            return self.vm_space.trace_object(queue, object);
        }

        VM::VMActivePlan::vm_trace_object::<Q>(queue, object, worker)
    }

    pub fn prepare(&mut self, _tls: VMWorkerThread, _full_heap: bool) {
        #[cfg(feature = "code_space")]
        self.code_space.prepare();
        #[cfg(feature = "code_space")]
        self.code_lo_space.prepare();
        #[cfg(feature = "ro_space")]
        self.ro_space.prepare();
        #[cfg(feature = "vm_space")]
        self.vm_space.prepare();
    }

    pub fn release(&mut self, _tls: VMWorkerThread, _full_heap: bool) {
        #[cfg(feature = "code_space")]
        self.code_space.release();
        #[cfg(feature = "code_space")]
        self.code_lo_space.release();
        #[cfg(feature = "ro_space")]
        self.ro_space.release();
        #[cfg(feature = "vm_space")]
        self.vm_space.release();
    }

    pub fn set_collection_kind<P: Plan>(&self, plan: &P) {
        self.cur_collection_attempts.store(
            if self.is_user_triggered_collection() {
                1
            } else {
                self.determine_collection_attempts()
            },
            Ordering::Relaxed,
        );

        let emergency_collection = !self.is_internal_triggered_collection()
            && plan.last_collection_was_exhaustive()
            && self.cur_collection_attempts.load(Ordering::Relaxed) > 1
            && !self.gc_trigger.policy.can_heap_size_grow();
        self.emergency_collection
            .store(emergency_collection, Ordering::Relaxed);

        if emergency_collection {
            plan.force_full_heap_collection();
        }
    }

    pub fn set_gc_status(&self, s: GcStatus) {
        let mut gc_status = self.gc_status.lock().unwrap();
        if *gc_status == GcStatus::NotInGC {
            self.stacks_prepared.store(false, Ordering::SeqCst);
            // FIXME stats
            self.stats.start_gc();
        }
        *gc_status = s;
        if *gc_status == GcStatus::NotInGC {
            // FIXME stats
            if self.stats.get_gathering_stats() {
                self.stats.end_gc();
            }
        }
    }

    /// Are the stacks scanned?
    pub fn stacks_prepared(&self) -> bool {
        self.stacks_prepared.load(Ordering::SeqCst)
    }

    /// Prepare for stack scanning. This is usually used with `inform_stack_scanned()`.
    /// This should be called before doing stack scanning.
    pub fn prepare_for_stack_scanning(&self) {
        self.scanned_stacks.store(0, Ordering::SeqCst);
        self.stacks_prepared.store(false, Ordering::SeqCst);
    }

    /// Inform that 1 stack has been scanned. The argument `n_mutators` indicates the
    /// total stacks we should scan. This method returns true if the number of scanned
    /// stacks equals the total mutator count. Otherwise it returns false. This method
    /// is thread safe and we guarantee only one thread will return true.
    pub fn inform_stack_scanned(&self, n_mutators: usize) -> bool {
        let old = self.scanned_stacks.fetch_add(1, Ordering::SeqCst);
        debug_assert!(
            old < n_mutators,
            "The number of scanned stacks ({}) is more than the number of mutators ({})",
            old,
            n_mutators
        );
        let scanning_done = old + 1 == n_mutators;
        if scanning_done {
            self.stacks_prepared.store(true, Ordering::SeqCst);
        }
        scanning_done
    }

    pub fn gc_in_progress(&self) -> bool {
        *self.gc_status.lock().unwrap() != GcStatus::NotInGC
    }

    pub fn gc_in_progress_proper(&self) -> bool {
        *self.gc_status.lock().unwrap() == GcStatus::GcProper
    }

    fn determine_collection_attempts(&self) -> usize {
        if !self.allocation_success.load(Ordering::Relaxed) {
            self.max_collection_attempts.fetch_add(1, Ordering::Relaxed);
        } else {
            self.allocation_success.store(false, Ordering::Relaxed);
            self.max_collection_attempts.store(1, Ordering::Relaxed);
        }

        self.max_collection_attempts.load(Ordering::Relaxed)
    }

    /// Return true if this collection was triggered by application code.
    pub fn is_user_triggered_collection(&self) -> bool {
        self.user_triggered_collection.load(Ordering::Relaxed)
    }

    /// Return true if this collection was triggered internally.
    pub fn is_internal_triggered_collection(&self) -> bool {
        let is_internal_triggered = self
            .last_internal_triggered_collection
            .load(Ordering::SeqCst);
        // Remove this assertion when we have concurrent GC.
        assert!(
            !is_internal_triggered,
            "We have no concurrent GC implemented. We should not have internally triggered GC"
        );
        is_internal_triggered
    }

    /// Increase the allocation bytes and return the current allocation bytes after increasing
    pub fn increase_allocation_bytes_by(&self, size: usize) -> usize {
        let old_allocation_bytes = self.allocation_bytes.fetch_add(size, Ordering::SeqCst);
        trace!(
            "Stress GC: old_allocation_bytes = {}, size = {}, allocation_bytes = {}",
            old_allocation_bytes,
            size,
            self.allocation_bytes.load(Ordering::Relaxed),
        );
        old_allocation_bytes + size
    }

    /// Check if the options are set for stress GC. If either stress_factor or analysis_factor is set,
    /// we should do stress GC.
    pub fn is_stress_test_gc_enabled(&self) -> bool {
        use crate::util::constants::DEFAULT_STRESS_FACTOR;
        *self.options.stress_factor != DEFAULT_STRESS_FACTOR
            || *self.options.analysis_factor != DEFAULT_STRESS_FACTOR
    }

    /// Check if we should do precise stress test. If so, we need to check for stress GCs for every allocation.
    /// Otherwise, we only check in the allocation slow path.
    pub fn is_precise_stress(&self) -> bool {
        *self.options.precise_stress
    }

    /// Check if we should do a stress GC now. If GC is initialized and the allocation bytes exceeds
    /// the stress factor, we should do a stress GC.
    pub fn should_do_stress_gc(&self) -> bool {
        self.initialized.load(Ordering::SeqCst)
            && (self.allocation_bytes.load(Ordering::SeqCst) > *self.options.stress_factor)
    }

    pub(super) fn collection_required<P: Plan>(&self, plan: &P, space_full: bool) -> bool {
        let stress_force_gc = self.should_do_stress_gc();
        if stress_force_gc {
            debug!(
                "Stress GC: allocation_bytes = {}, stress_factor = {}",
                self.allocation_bytes.load(Ordering::Relaxed),
                *self.options.stress_factor
            );
            debug!("Doing stress GC");
            self.allocation_bytes.store(0, Ordering::SeqCst);
        }

        debug!(
            "self.get_reserved_pages()={}, self.get_total_pages()={}",
            plan.get_reserved_pages(),
            plan.get_total_pages()
        );
        // Check if we reserved more pages (including the collection copy reserve)
        // than the heap's total pages. In that case, we will have to do a GC.
        let heap_full = plan.base().gc_trigger.is_heap_full();

        space_full || stress_force_gc || heap_full
    }

    #[allow(unused_variables)] // depending on the enabled features, base may not be used.
    pub(crate) fn verify_side_metadata_sanity(
        &self,
        side_metadata_sanity_checker: &mut SideMetadataSanity,
    ) {
        #[cfg(feature = "code_space")]
        self.code_space
            .verify_side_metadata_sanity(side_metadata_sanity_checker);
        #[cfg(feature = "ro_space")]
        self.ro_space
            .verify_side_metadata_sanity(side_metadata_sanity_checker);
        #[cfg(feature = "vm_space")]
        self.vm_space
            .verify_side_metadata_sanity(side_metadata_sanity_checker);
    }

    #[cfg(feature = "malloc_counted_size")]
    pub(crate) fn increase_malloc_bytes_by(&self, size: usize) {
        self.malloc_bytes.fetch_add(size, Ordering::SeqCst);
    }
    #[cfg(feature = "malloc_counted_size")]
    pub(crate) fn decrease_malloc_bytes_by(&self, size: usize) {
        self.malloc_bytes.fetch_sub(size, Ordering::SeqCst);
    }
    #[cfg(feature = "malloc_counted_size")]
    pub fn get_malloc_bytes(&self) -> usize {
        self.malloc_bytes.load(Ordering::SeqCst)
    }
}

/**
CommonPlan is for representing state and features used by _many_ plans, but that are not fundamental to _all_ plans.  Examples include the Large Object Space and an Immortal space.  Features that are fundamental to _all_ plans must be included in BasePlan.
*/
#[derive(PlanTraceObject)]
pub struct CommonPlan<VM: VMBinding> {
    #[trace]
    pub immortal: ImmortalSpace<VM>,
    #[trace]
    pub los: LargeObjectSpace<VM>,
    // TODO: We should use a marksweep space for nonmoving.
    #[trace]
    pub nonmoving: ImmortalSpace<VM>,
    #[fallback_trace]
    pub base: BasePlan<VM>,
}

impl<VM: VMBinding> CommonPlan<VM> {
    pub fn new(mut args: CreateSpecificPlanArgs<VM>) -> CommonPlan<VM> {
        CommonPlan {
            immortal: ImmortalSpace::new(args.get_space_args(
                "immortal",
                true,
                VMRequest::discontiguous(),
            )),
            los: LargeObjectSpace::new(
                args.get_space_args("los", true, VMRequest::discontiguous()),
                false,
            ),
            nonmoving: ImmortalSpace::new(args.get_space_args(
                "nonmoving",
                true,
                VMRequest::discontiguous(),
            )),
            base: BasePlan::new(args),
        }
    }

    pub fn get_spaces(&self) -> Vec<&dyn Space<VM>> {
        let mut ret = self.base.get_spaces();
        ret.push(&self.immortal);
        ret.push(&self.los);
        ret.push(&self.nonmoving);
        ret
    }

    pub fn get_used_pages(&self) -> usize {
        self.immortal.reserved_pages()
            + self.los.reserved_pages()
            + self.nonmoving.reserved_pages()
            + self.base.get_used_pages()
    }

    pub fn trace_object<Q: ObjectQueue>(
        &self,
        queue: &mut Q,
        object: ObjectReference,
        worker: &mut GCWorker<VM>,
    ) -> ObjectReference {
        if self.immortal.in_space(object) {
            trace!("trace_object: object in immortal space");
            return self.immortal.trace_object(queue, object);
        }
        if self.los.in_space(object) {
            trace!("trace_object: object in los");
            return self.los.trace_object(queue, object);
        }
        if self.nonmoving.in_space(object) {
            trace!("trace_object: object in nonmoving space");
            return self.nonmoving.trace_object(queue, object);
        }
        self.base.trace_object::<Q>(queue, object, worker)
    }

    pub fn prepare(&mut self, tls: VMWorkerThread, full_heap: bool) {
        self.immortal.prepare();
        self.los.prepare(full_heap);
        self.nonmoving.prepare();
        self.base.prepare(tls, full_heap)
    }

    pub fn release(&mut self, tls: VMWorkerThread, full_heap: bool) {
        self.immortal.release();
        self.los.release(full_heap);
        self.nonmoving.release();
        self.base.release(tls, full_heap)
    }

    pub fn stacks_prepared(&self) -> bool {
        self.base.stacks_prepared()
    }

    pub fn get_immortal(&self) -> &ImmortalSpace<VM> {
        &self.immortal
    }

    pub fn get_los(&self) -> &LargeObjectSpace<VM> {
        &self.los
    }

    pub fn get_nonmoving(&self) -> &ImmortalSpace<VM> {
        &self.nonmoving
    }

    pub(crate) fn verify_side_metadata_sanity(
        &self,
        side_metadata_sanity_checker: &mut SideMetadataSanity,
    ) {
        self.base
            .verify_side_metadata_sanity(side_metadata_sanity_checker);
        self.immortal
            .verify_side_metadata_sanity(side_metadata_sanity_checker);
        self.los
            .verify_side_metadata_sanity(side_metadata_sanity_checker);
        self.nonmoving
            .verify_side_metadata_sanity(side_metadata_sanity_checker);
    }
}

use crate::policy::gc_work::TraceKind;
use crate::vm::VMBinding;

/// A plan that uses `PlanProcessEdges` needs to provide an implementation for this trait.
/// Generally a plan does not need to manually implement this trait. Instead, we provide
/// a procedural macro that helps generate an implementation. Please check `macros/trace_object`.
///
/// A plan could also manually implement this trait. For the sake of performance, the implementation
/// of this trait should mark methods as `[inline(always)]`.
pub trait PlanTraceObject<VM: VMBinding> {
    /// Trace objects in the plan. Generally one needs to figure out
    /// which space an object resides in, and invokes the corresponding policy
    /// trace object method.
    ///
    /// Arguments:
    /// * `trace`: the current transitive closure
    /// * `object`: the object to trace. This is a non-nullable object reference.
    /// * `worker`: the GC worker that is tracing this object.
    fn trace_object<Q: ObjectQueue, const KIND: TraceKind>(
        &self,
        queue: &mut Q,
        object: ObjectReference,
        worker: &mut GCWorker<VM>,
    ) -> ObjectReference;

    /// Post-scan objects in the plan. Each object is scanned by `VM::VMScanning::scan_object()`, and this function
    /// will be called after the `VM::VMScanning::scan_object()` as a hook to invoke possible policy post scan method.
    /// If a plan does not have any policy that needs post scan, this method can be implemented as empty.
    /// If a plan has a policy that has some policy specific behaviors for scanning (e.g. mark lines in Immix),
    /// this method should also invoke those policy specific methods for objects in that space.
    fn post_scan_object(&self, object: ObjectReference);

    /// Whether objects in this plan may move. If any of the spaces used by the plan may move objects, this should
    /// return true.
    fn may_move_objects<const KIND: TraceKind>() -> bool;
}

use enum_map::Enum;
/// Allocation semantics that MMTk provides.
/// Each allocation request requires a desired semantic for the object to allocate.
#[repr(i32)]
#[derive(Clone, Copy, Debug, Enum, PartialEq, Eq)]
pub enum AllocationSemantics {
    /// The default semantic. This means there is no specific requirement for the allocation.
    /// The actual semantic of the default will depend on the GC plan in use.
    Default = 0,
    /// Immortal objects will not be reclaimed. MMTk still traces immortal objects, but will not
    /// reclaim the objects even if they are dead.
    Immortal = 1,
    /// Large objects. It is usually desirable to allocate large objects specially. Large objects
    /// are allocated with page granularity and will not be moved.
    /// Each plan provides `max_non_los_default_alloc_bytes` (see [`crate::plan::PlanConstraints`]),
    /// which defines a threshold for objects that can be allocated with the default semantic. Any object that is larger than the
    /// threshold must be allocated with the `Los` semantic.
    /// This semantic may get removed and MMTk will transparently allocate into large object space for large objects.
    Los = 2,
    /// Code objects have execution permission.
    /// Note that this is a place holder for now. Currently all the memory MMTk allocates has execution permission.
    Code = 3,
    /// Read-only objects cannot be mutated once it is initialized.
    /// Note that this is a place holder for now. It does not provide read only semantic.
    ReadOnly = 4,
    /// Los + Code.
    LargeCode = 5,
    /// Non moving objects will not be moved by GC.
    NonMoving = 6,
}<|MERGE_RESOLUTION|>--- conflicted
+++ resolved
@@ -88,32 +88,6 @@
         }
         PlanSelector::GenCopy => Box::new(crate::plan::generational::copying::GenCopy::new(args))
             as Box<dyn Plan<VM = VM>>,
-<<<<<<< HEAD
-        PlanSelector::SemiSpace => Box::new(crate::plan::semispace::SemiSpace::new(
-            vm_map, mmapper, options,
-        )) as Box<dyn Plan<VM = VM>>,
-        PlanSelector::GenCopy => Box::new(crate::plan::generational::copying::GenCopy::new(
-            vm_map, mmapper, options,
-        )) as Box<dyn Plan<VM = VM>>,
-        PlanSelector::GenImmix => Box::new(crate::plan::generational::immix::GenImmix::new(
-            vm_map, mmapper, options, scheduler,
-        )) as Box<dyn Plan<VM = VM>>,
-        PlanSelector::MarkSweep => Box::new(crate::plan::marksweep::MarkSweep::new(
-            vm_map, mmapper, options,
-        )) as Box<dyn Plan<VM = VM>>,
-        PlanSelector::Immix => Box::new(crate::plan::immix::Immix::new(
-            vm_map, mmapper, options, scheduler,
-        )) as Box<dyn Plan<VM = VM>>,
-        PlanSelector::PageProtect => Box::new(crate::plan::pageprotect::PageProtect::new(
-            vm_map, mmapper, options,
-        )) as Box<dyn Plan<VM = VM>>,
-        PlanSelector::MarkCompact => Box::new(crate::plan::markcompact::MarkCompact::new(
-            vm_map, mmapper, options,
-        )) as Box<dyn Plan<VM = VM>>,
-        PlanSelector::StickyImmix => Box::new(crate::plan::sticky::immix::StickyImmix::new(
-            vm_map, mmapper, options, scheduler,
-        ))
-=======
         PlanSelector::GenImmix => Box::new(crate::plan::generational::immix::GenImmix::new(args))
             as Box<dyn Plan<VM = VM>>,
         PlanSelector::MarkSweep => {
@@ -128,7 +102,9 @@
         PlanSelector::MarkCompact => {
             Box::new(crate::plan::markcompact::MarkCompact::new(args)) as Box<dyn Plan<VM = VM>>
         }
->>>>>>> 541020b6
+        PlanSelector::StickyImmix => {
+            Box::new(crate::plan::sticky::immix::StickyImmix::new(args)) as Box<dyn Plan<VM = VM>>
+        }
     };
 
     // We have created Plan in the heap, and we won't explicitly move it.
