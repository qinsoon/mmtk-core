--- conflicted
+++ resolved
@@ -140,11 +140,6 @@
         0
     }
 
-<<<<<<< HEAD
-    /// FIXME: Document method
-    fn is_collection_disabled() -> bool {
-        false
-=======
     /// Callback function to ask the VM whether GC is enabled or disabled, allowing or disallowing MMTk
     /// to trigger garbage collection. When collection is disabled, you can still allocate through MMTk,
     /// but MMTk will not trigger a GC even if the heap is full. In such a case, the allocation will
@@ -162,6 +157,5 @@
         // this method if the VM supports disabling GC, or if the VM cannot safely trigger GC until some
         // initialization is done, such as initializing class metadata for scanning objects.
         true
->>>>>>> 2d3677d6
     }
 }