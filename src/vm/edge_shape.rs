use std::hash::Hash;
use std::marker::PhantomData;
use std::{fmt::Debug, ops::Range};

use atomic::Atomic;

use crate::util::constants::{BYTES_IN_ADDRESS, LOG_BYTES_IN_ADDRESS};
use crate::util::{Address, ObjectReference};

/// An abstract edge.  An edge holds an object reference.  When we load from it, we get an
/// ObjectReference; we can also store an ObjectReference into it.
///
/// This intends to abstract out the differences of reference field representation among different
/// VMs.  If the VM represent a reference field as a word that holds the pointer to the object, it
/// can use the default `SimpleEdge` we provide.  In some cases, the VM need to implement its own
/// `Edge` instances.
///
/// For example:
/// -   The VM uses compressed pointer (Compressed OOP in OpenJDK's terminology), where the heap
///     size is limited, and a 64-bit pointer is stored in a 32-bit slot.
/// -   The VM uses tagged pointer, where some bits of a word are used as metadata while the rest
///     are used as pointer.
/// -   A field holds a pointer to the middle of an object (an object field, or an array element,
///     or some arbitrary offset) for some reasons.
///
/// When loading, `Edge::load` shall decode its internal representation to a "regular"
/// `ObjectReference`.  The implementation
/// can do this with any appropriate operations, usually shifting and masking bits or subtracting
/// offset from the address.  By doing this conversion, MMTk can implement GC algorithms in a
/// VM-neutral way, knowing only `ObjectReference`.
///
/// When GC moves object, `Edge::store` shall convert the updated `ObjectReference` back to the
/// edge-specific representation.  Compressed pointers remain compressed; tagged pointers preserve
/// their tag bits; and offsetted pointers keep their offsets.
///
/// The methods of this trait are called on hot paths.  Please ensure they have high performance.
/// Use inlining when appropriate.
///
/// Note: this trait only concerns the representation (i.e. the shape) of the edge, not its
/// semantics, such as whether it holds strong or weak references.  If a VM holds a weak reference
/// in a word as a pointer, it can also use `SimpleEdge` for weak reference fields.
pub trait Edge: Copy + Send + Debug + PartialEq + Eq + Hash {
    /// Load object reference from the edge.
    fn load(&self) -> ObjectReference;

    /// Store the object reference `object` into the edge.
    fn store(&self, object: ObjectReference);

    /// Prefetch the edge so that a subsequent `load` will be faster.
    fn prefetch_load(&self) {
        // no-op by default
    }

    /// Prefetch the edge so that a subsequent `store` will be faster.
    fn prefetch_store(&self) {
        // no-op by default
    }
}

/// A simple edge implementation that represents a word-sized slot where an ObjectReference value
/// is stored as is.  It is the default edge type, and should be suitable for most VMs.
#[derive(Clone, Copy, Debug, PartialEq, Eq, Hash)]
#[repr(transparent)]
pub struct SimpleEdge {
    slot_addr: *mut Atomic<ObjectReference>,
}

impl SimpleEdge {
    /// Create a simple edge from an address.
    ///
    /// Arguments:
    /// *   `address`: The address in memory where an `ObjectReference` is stored.
    pub fn from_address(address: Address) -> Self {
        Self {
            slot_addr: address.to_mut_ptr(),
        }
    }

    /// Get the address of the edge.
    ///
    /// Return the address at which the `ObjectReference` is stored.
    pub fn as_address(&self) -> Address {
        Address::from_mut_ptr(self.slot_addr)
    }
}

unsafe impl Send for SimpleEdge {}

impl Edge for SimpleEdge {
    fn load(&self) -> ObjectReference {
        unsafe { (*self.slot_addr).load(atomic::Ordering::Relaxed) }
    }

    fn store(&self, object: ObjectReference) {
        unsafe { (*self.slot_addr).store(object, atomic::Ordering::Relaxed) }
    }
}

/// For backword compatibility, we let `Address` implement `Edge` so that existing bindings that
/// use `Address` to represent an edge can continue to work.
///
/// However, we should use `SimpleEdge` directly instead of using `Address`.  The purpose of the
/// `Address` type is to represent an address in memory.  It is not directly related to fields
/// that hold references to other objects.  Calling `load()` and `store()` on an `Address` does
/// not indicate how many bytes to load or store, or how to interpret those bytes.  On the other
/// hand, `SimpleEdge` is all about how to access a field that holds a reference represented
/// simply as an `ObjectReference`.  The intention and the semantics are clearer with
/// `SimpleEdge`.
impl Edge for Address {
    fn load(&self) -> ObjectReference {
        unsafe { Address::load(*self) }
    }

    fn store(&self, object: ObjectReference) {
        unsafe { Address::store(*self, object) }
    }
}

#[test]
fn a_simple_edge_should_have_the_same_size_as_a_pointer() {
    assert_eq!(
        std::mem::size_of::<SimpleEdge>(),
        std::mem::size_of::<*mut libc::c_void>()
    );
}

/// A abstract memory slice represents a piece of **heap** memory.
pub trait MemorySlice: Send + Debug + PartialEq + Eq + Clone + Hash {
    type Edge: Edge;
    type EdgeIterator: Iterator<Item = Self::Edge>;
    /// Iterate object edges within the slice. If there are non-reference values in the slice, the iterator should skip them.
    fn iter_edges(&self) -> Self::EdgeIterator;
<<<<<<< HEAD
    /// The object of this memory slice.
=======
    /// The object which this slice belongs to. If we know the object for the slice, we will check the object state (e.g. mature or not), rather than the slice address.
    /// Normally checking the object and checking the slice does not make a difference, as the slice is part of the object (in terms of memory range). However,
    /// if a slice is in a different location from the object, the object state and the slice can be hugely different, and providing a proper implementation
    /// of this method for the owner object is important.
>>>>>>> 6d93af7c
    fn object(&self) -> Option<ObjectReference>;
    /// Start address of the memory slice
    fn start(&self) -> Address;
    /// Size of the memory slice
    fn bytes(&self) -> usize;
    /// Memory copy support
    fn copy(src: &Self, tgt: &Self);
}

/// Iterate edges within `Range<Address>`.
pub struct AddressRangeIterator {
    cursor: Address,
    limit: Address,
}

impl Iterator for AddressRangeIterator {
    type Item = Address;

    fn next(&mut self) -> Option<Self::Item> {
        if self.cursor >= self.limit {
            None
        } else {
            let edge = self.cursor;
            self.cursor += BYTES_IN_ADDRESS;
            Some(edge)
        }
    }
}

impl MemorySlice for Range<Address> {
    type Edge = Address;
    type EdgeIterator = AddressRangeIterator;

    fn iter_edges(&self) -> Self::EdgeIterator {
        AddressRangeIterator {
            cursor: self.start,
            limit: self.end,
        }
    }

    fn object(&self) -> Option<ObjectReference> {
        None
    }

    fn start(&self) -> Address {
        self.start
    }

    fn bytes(&self) -> usize {
        self.end - self.start
    }

    fn copy(src: &Self, tgt: &Self) {
        debug_assert_eq!(src.bytes(), tgt.bytes());
        debug_assert_eq!(
            src.bytes() & ((1 << LOG_BYTES_IN_ADDRESS) - 1),
            0,
            "bytes are not a multiple of words"
        );
        // Raw memory copy
        unsafe {
            let words = tgt.bytes() >> LOG_BYTES_IN_ADDRESS;
            let src = src.start().to_ptr::<usize>();
            let tgt = tgt.start().to_mut_ptr::<usize>();
            std::ptr::copy(src, tgt, words)
        }
    }
}

/// Memory slice type with empty implementations.
/// For VMs that do not use the memory slice type.
#[derive(Debug, PartialEq, Eq, Clone, Hash)]
pub struct UnimplementedMemorySlice<E: Edge = SimpleEdge>(PhantomData<E>);

/// Edge iterator for `UnimplementedMemorySlice`.
pub struct UnimplementedMemorySliceEdgeIterator<E: Edge>(PhantomData<E>);

impl<E: Edge> Iterator for UnimplementedMemorySliceEdgeIterator<E> {
    type Item = E;

    fn next(&mut self) -> Option<Self::Item> {
        unimplemented!()
    }
}

impl<E: Edge> MemorySlice for UnimplementedMemorySlice<E> {
    type Edge = E;
    type EdgeIterator = UnimplementedMemorySliceEdgeIterator<E>;

    fn iter_edges(&self) -> Self::EdgeIterator {
        unimplemented!()
    }

    fn object(&self) -> Option<ObjectReference> {
        unimplemented!()
    }

    fn start(&self) -> Address {
        unimplemented!()
    }

    fn bytes(&self) -> usize {
        unimplemented!()
    }

    fn copy(_src: &Self, _tgt: &Self) {
        unimplemented!()
    }
}

#[cfg(test)]
mod tests {
    use super::*;

    #[test]
    fn address_range_iteration() {
        let src: Vec<usize> = (0..32).collect();
        let src_slice = Address::from_ptr(&src[0])..Address::from_ptr(&src[0]) + src.len();
        for (i, v) in src_slice.iter_edges().enumerate() {
            assert_eq!(i, unsafe { v.load::<usize>() })
        }
    }

    #[test]
    fn memory_copy_on_address_ranges() {
        let src = [1u8; 32];
        let mut dst = [0u8; 32];
        let src_slice = Address::from_ptr(&src[0])..Address::from_ptr(&src[0]) + src.len();
        let dst_slice =
            Address::from_mut_ptr(&mut dst[0])..Address::from_mut_ptr(&mut dst[0]) + src.len();
        MemorySlice::copy(&src_slice, &dst_slice);
        assert_eq!(dst.iter().sum::<u8>(), src.len() as u8);
    }
}<|MERGE_RESOLUTION|>--- conflicted
+++ resolved
@@ -130,14 +130,10 @@
     type EdgeIterator: Iterator<Item = Self::Edge>;
     /// Iterate object edges within the slice. If there are non-reference values in the slice, the iterator should skip them.
     fn iter_edges(&self) -> Self::EdgeIterator;
-<<<<<<< HEAD
-    /// The object of this memory slice.
-=======
     /// The object which this slice belongs to. If we know the object for the slice, we will check the object state (e.g. mature or not), rather than the slice address.
     /// Normally checking the object and checking the slice does not make a difference, as the slice is part of the object (in terms of memory range). However,
     /// if a slice is in a different location from the object, the object state and the slice can be hugely different, and providing a proper implementation
     /// of this method for the owner object is important.
->>>>>>> 6d93af7c
     fn object(&self) -> Option<ObjectReference>;
     /// Start address of the memory slice
     fn start(&self) -> Address;
