use super::super::Collection;
use ::plan::{MutatorContext, ParallelCollector};
use ::util::OpaquePointer;
use plan::{Plan, SelectedPlan};
use plan::collector_context::CollectorContext;

use super::UPCALLS;

use libc::c_void;
use vm::openjdk::OpenJDK;

pub struct VMCollection {}

impl Collection<OpenJDK> for VMCollection {
    fn stop_all_mutators(tls: OpaquePointer) {
        unsafe {
            ((*UPCALLS).stop_all_mutators)(tls);
        }
    }

    fn resume_mutators(tls: OpaquePointer) {
        unsafe {
            ((*UPCALLS).resume_mutators)(tls);
        }
    }

    fn collect_work() {
        // unsafe {
        //     ((*UPCALLS).collect_work)();
        // }
    }

    fn block_for_gc(tls: OpaquePointer) {
        unsafe {
            ((*UPCALLS).block_for_gc)();
        }
    }

<<<<<<< HEAD
    unsafe fn spawn_worker_thread<T: ParallelCollector>(tls: OpaquePointer, ctx: *mut T) {
        ((*UPCALLS).spawn_collector_thread)(tls, ctx as usize as _);
=======
    unsafe fn spawn_worker_thread<T: ParallelCollector<OpenJDK>>(tls: OpaquePointer, ctx: *mut T) {
        unimplemented!();
>>>>>>> ee7ab348
    }

    fn prepare_mutator<T: MutatorContext>(tls: OpaquePointer, m: &T) {
        // unimplemented!()
    }
}<|MERGE_RESOLUTION|>--- conflicted
+++ resolved
@@ -36,13 +36,8 @@
         }
     }
 
-<<<<<<< HEAD
-    unsafe fn spawn_worker_thread<T: ParallelCollector>(tls: OpaquePointer, ctx: *mut T) {
+    unsafe fn spawn_worker_thread<T: ParallelCollector<OpenJDK>>(tls: OpaquePointer, ctx: *mut T) {
         ((*UPCALLS).spawn_collector_thread)(tls, ctx as usize as _);
-=======
-    unsafe fn spawn_worker_thread<T: ParallelCollector<OpenJDK>>(tls: OpaquePointer, ctx: *mut T) {
-        unimplemented!();
->>>>>>> ee7ab348
     }
 
     fn prepare_mutator<T: MutatorContext>(tls: OpaquePointer, m: &T) {
