--- conflicted
+++ resolved
@@ -14,7 +14,6 @@
 mod plan;
 mod mm;
 
-<<<<<<< HEAD
 use std::ptr::null_mut;
 use libc::c_void;
 
@@ -106,6 +105,5 @@
 
 #[no_mangle]
 pub extern fn broken_code() {}
-=======
-pub use mm::memory_manager::*;
->>>>>>> 74b03c50
+
+pub use mm::memory_manager::*;