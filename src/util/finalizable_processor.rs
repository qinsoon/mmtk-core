use crate::plan::is_nursery_gc;
use crate::scheduler::gc_work::ProcessEdgesWork;
use crate::scheduler::{GCWork, GCWorker};
use crate::util::ObjectReference;
use crate::util::VMWorkerThread;
use crate::vm::Finalizable;
use crate::vm::{Collection, VMBinding};
use crate::MMTK;
use std::marker::PhantomData;

/// A special processor for Finalizable objects.
// TODO: we should consider if we want to merge FinalizableProcessor with ReferenceProcessor,
// and treat final reference as a special reference type in ReferenceProcessor.
#[derive(Default)]
pub struct FinalizableProcessor<F: Finalizable> {
    /// Candidate objects that has finalizers with them
    candidates: Vec<F>,
    /// Index into candidates to record where we are up to in the last scan of the candidates.
    /// Index after nursery_index are new objects inserted after the last GC.
    nursery_index: usize,
    /// Objects that can be finalized. They are actually dead, but we keep them alive
    /// until the binding pops them from the queue.
    ready_for_finalize: Vec<F>,
}

impl<F: Finalizable> FinalizableProcessor<F> {
    pub fn new() -> Self {
        Self {
            candidates: vec![],
            nursery_index: 0,
            ready_for_finalize: vec![],
        }
    }

    pub fn add(&mut self, object: F) {
        self.candidates.push(object);
    }

    fn forward_finalizable_reference<E: ProcessEdgesWork>(e: &mut E, finalizable: &mut F) {
        finalizable.keep_alive::<E>(e);
    }

    pub fn scan<E: ProcessEdgesWork>(&mut self, tls: VMWorkerThread, e: &mut E, nursery: bool) {
        let start = if nursery { self.nursery_index } else { 0 };

        // We should go through ready_for_finalize objects and keep them alive.
        // Unlike candidates, those objects are known to be alive. This means
        // theoratically we could do the following loop at any time in a GC (not necessarily after closure phase).
        // But we have to iterate through candidates after closure.
        self.candidates.append(&mut self.ready_for_finalize);
        debug_assert!(self.ready_for_finalize.is_empty());

        for mut f in self.candidates.drain(start..).collect::<Vec<F>>() {
            let reff = f.get_reference();
            trace!("Pop {:?} for finalization", reff);
            if reff.is_live() {
                FinalizableProcessor::<F>::forward_finalizable_reference(e, &mut f);
                trace!("{:?} is live, push {:?} back to candidates", reff, f);
                self.candidates.push(f);
                continue;
            }

            // We should not at this point mark the object as live. A binding may register an object
            // multiple times with different finalizer methods. If we mark the object as live here, and encounter
            // the same object later in the candidates list (possibly with a different finalizer method),
            // we will erroneously think the object never died, and won't push it to the ready_to_finalize
            // queue.
            // So we simply push the object to the ready_for_finalize queue, and mark them as live objects later.
            self.ready_for_finalize.push(f);
        }

        // Keep the finalizable objects alive.
        self.forward_finalizable(e, nursery);

        // Set nursery_index to the end of the candidates (the candidates before the index are scanned)
        self.nursery_index = self.candidates.len();

        <<E as ProcessEdgesWork>::VM as VMBinding>::VMCollection::schedule_finalization(tls);
    }

    pub fn forward_candidate<E: ProcessEdgesWork>(&mut self, e: &mut E, _nursery: bool) {
        self.candidates
            .iter_mut()
            .for_each(|f| FinalizableProcessor::<F>::forward_finalizable_reference(e, f));
        e.flush();
    }

    pub fn forward_finalizable<E: ProcessEdgesWork>(&mut self, e: &mut E, _nursery: bool) {
        self.ready_for_finalize
            .iter_mut()
            .for_each(|f| FinalizableProcessor::<F>::forward_finalizable_reference(e, f));
        e.flush();
    }

    pub fn get_ready_object(&mut self) -> Option<F> {
        self.ready_for_finalize.pop()
    }

    pub fn get_all_finalizers(&mut self) -> Vec<F> {
        let mut ret = std::mem::take(&mut self.candidates);
        let ready_objects = std::mem::take(&mut self.ready_for_finalize);
<<<<<<< HEAD

        // We removed elements from candidates. Reset nursery_index.
        self.nursery_index = 0;

=======
>>>>>>> 6d93af7c
        ret.extend(ready_objects);

        // We removed objects from candidates. Reset nursery_index
        self.nursery_index = 0;

        ret
    }

    pub fn get_finalizers_for(&mut self, object: ObjectReference) -> Vec<F> {
        // Drain filter for finalizers that equal to 'object':
        // * for elements that equal to 'object', they will be removed from the original vec, and returned.
        // * for elements that do not equal to 'object', they will be left in the original vec.
        // TODO: We should replace this with `vec.drain_filter()` when it is stablized.
        let drain_filter = |vec: &mut Vec<F>| -> Vec<F> {
            let mut i = 0;
            let mut ret = vec![];
            while i < vec.len() {
                if vec[i].get_reference() == object {
                    let val = vec.remove(i);
                    ret.push(val);
                } else {
                    i += 1;
                }
            }
            ret
        };
        let mut ret: Vec<F> = drain_filter(&mut self.candidates);
        ret.extend(drain_filter(&mut self.ready_for_finalize));

<<<<<<< HEAD
        // We removed elements from candidates. Reset nursery_index.
=======
        // We removed objects from candidates. Reset nursery_index
>>>>>>> 6d93af7c
        self.nursery_index = 0;

        ret
    }
}

#[derive(Default)]
pub struct Finalization<E: ProcessEdgesWork>(PhantomData<E>);

impl<E: ProcessEdgesWork> GCWork<E::VM> for Finalization<E> {
    fn do_work(&mut self, worker: &mut GCWorker<E::VM>, mmtk: &'static MMTK<E::VM>) {
        let mut finalizable_processor = mmtk.finalizable_processor.lock().unwrap();
        debug!(
            "Finalization, {} objects in candidates, {} objects ready to finalize",
            finalizable_processor.candidates.len(),
            finalizable_processor.ready_for_finalize.len()
        );

        let mut w = E::new(vec![], false, mmtk);
        w.set_worker(worker);
        finalizable_processor.scan(worker.tls, &mut w, is_nursery_gc(&*mmtk.plan));
        debug!(
            "Finished finalization, {} objects in candidates, {} objects ready to finalize",
            finalizable_processor.candidates.len(),
            finalizable_processor.ready_for_finalize.len()
        );
    }
}
impl<E: ProcessEdgesWork> Finalization<E> {
    pub fn new() -> Self {
        Self(PhantomData)
    }
}

#[derive(Default)]
pub struct ForwardFinalization<E: ProcessEdgesWork>(PhantomData<E>);

impl<E: ProcessEdgesWork> GCWork<E::VM> for ForwardFinalization<E> {
    fn do_work(&mut self, worker: &mut GCWorker<E::VM>, mmtk: &'static MMTK<E::VM>) {
        trace!("Forward finalization");
        let mut finalizable_processor = mmtk.finalizable_processor.lock().unwrap();
        let mut w = E::new(vec![], false, mmtk);
        w.set_worker(worker);
        finalizable_processor.forward_candidate(&mut w, is_nursery_gc(&*mmtk.plan));

        finalizable_processor.forward_finalizable(&mut w, is_nursery_gc(&*mmtk.plan));
        trace!("Finished forwarding finlizable");
    }
}
impl<E: ProcessEdgesWork> ForwardFinalization<E> {
    pub fn new() -> Self {
        Self(PhantomData)
    }
}<|MERGE_RESOLUTION|>--- conflicted
+++ resolved
@@ -99,13 +99,6 @@
     pub fn get_all_finalizers(&mut self) -> Vec<F> {
         let mut ret = std::mem::take(&mut self.candidates);
         let ready_objects = std::mem::take(&mut self.ready_for_finalize);
-<<<<<<< HEAD
-
-        // We removed elements from candidates. Reset nursery_index.
-        self.nursery_index = 0;
-
-=======
->>>>>>> 6d93af7c
         ret.extend(ready_objects);
 
         // We removed objects from candidates. Reset nursery_index
@@ -135,11 +128,7 @@
         let mut ret: Vec<F> = drain_filter(&mut self.candidates);
         ret.extend(drain_filter(&mut self.ready_for_finalize));
 
-<<<<<<< HEAD
-        // We removed elements from candidates. Reset nursery_index.
-=======
         // We removed objects from candidates. Reset nursery_index
->>>>>>> 6d93af7c
         self.nursery_index = 0;
 
         ret
