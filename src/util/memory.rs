--- conflicted
+++ resolved
@@ -133,7 +133,6 @@
 // Be very careful about using this function.
 #[cfg(target_os = "linux")]
 pub fn panic_if_unmapped(start: Address, size: usize) {
-<<<<<<< HEAD
     if size == 0 {
         return;
     }
@@ -153,18 +152,6 @@
                 r.is_ok() && r.as_ref().unwrap().is_readable()
             });
             count != 0 && all_mapped
-=======
-    let prot = PROT_READ | PROT_WRITE;
-    let flags = MMAP_FLAGS;
-    match mmap_fixed(start, size, prot, flags) {
-        Ok(_) => panic!("{} of size {} is not mapped", start, size),
-        Err(e) => {
-            assert!(
-                e.kind() == std::io::ErrorKind::AlreadyExists,
-                "Failed to check mapped: {:?}",
-                e
-            );
->>>>>>> 97fa6668
         }
         Err(e) => panic!(
             "Query range starting {} for {} bytes failed: {:?}",
