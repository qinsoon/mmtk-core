--- conflicted
+++ resolved
@@ -258,11 +258,7 @@
             // Load and check a usize word
             let value = unsafe { cur.load::<usize>() };
             if value != 0 {
-<<<<<<< HEAD
-                let bit = find_last_non_zero_bit_usize(value, 0, usize::BITS as u8).unwrap();
-=======
                 let bit = find_last_non_zero_bit::<usize>(value, 0, usize::BITS as u8).unwrap();
->>>>>>> b3385b85
                 let byte_offset = bit >> LOG_BITS_IN_BYTE;
                 let bit_offset = bit - ((byte_offset) << LOG_BITS_IN_BYTE);
                 return FindMetaBitResult::Found {
@@ -273,11 +269,7 @@
         } else {
             // Load and check a byte
             let value = unsafe { cur.load::<u8>() };
-<<<<<<< HEAD
-            if let Some(bit) = find_last_non_zero_bit_u8(value, 0, 8) {
-=======
             if let Some(bit) = find_last_non_zero_bit::<u8>(value, 0, 8) {
->>>>>>> b3385b85
                 return FindMetaBitResult::Found { addr: cur, bit };
             }
         }
@@ -295,47 +287,12 @@
         return FindMetaBitResult::UnmappedMetadata;
     }
     let byte = unsafe { addr.load::<u8>() };
-<<<<<<< HEAD
-    if let Some(bit) = find_last_non_zero_bit_u8(byte, start_bit, end_bit) {
-=======
     if let Some(bit) = find_last_non_zero_bit::<u8>(byte, start_bit, end_bit) {
->>>>>>> b3385b85
         return FindMetaBitResult::Found { addr, bit };
     }
     FindMetaBitResult::NotFound
 }
 
-<<<<<<< HEAD
-macro_rules! impl_find_last_non_zero_bit {
-    ($int_ty: ty, $value: expr, $start: expr, $end: expr) => {{
-        let mask = match (1 as $int_ty).checked_shl(($end - $start) as u32) {
-            Some(shl) => (shl - 1) << $start,
-            None => <$int_ty>::MAX << $start,
-        };
-        let leading_zeroes = ($value & mask).leading_zeros();
-        if leading_zeroes >= <$int_ty>::BITS {
-            None
-        } else {
-            Some(<$int_ty>::BITS as u8 - leading_zeroes as u8 - 1)
-        }
-    }};
-}
-
-fn find_last_non_zero_bit_u8(value: u8, start: u8, end: u8) -> Option<u8> {
-    // TODO: Ideally we implement the function as a generic function.
-    // However Rust does not have a generic trait for integers yet. We can use
-    // third party traits or our own trait (such as MetadataValue), but it is cumbersome,
-    // and does not worth the efforts.
-    impl_find_last_non_zero_bit!(u8, value, start, end)
-}
-
-fn find_last_non_zero_bit_usize(value: usize, start: u8, end: u8) -> Option<u8> {
-    // TODO: Ideally we implement the function as a generic function.
-    // However Rust does not have a generic trait for integers yet. We can use
-    // third party traits or our own trait (such as MetadataValue), but it is cumbersome,
-    // and does not worth the efforts.
-    impl_find_last_non_zero_bit!(usize, value, start, end)
-=======
 use num_traits::{CheckedShl, PrimInt};
 fn find_last_non_zero_bit<T>(value: T, start: u8, end: u8) -> Option<u8>
 where
@@ -353,7 +310,6 @@
         let total_bits = std::mem::size_of::<T>() * u8::BITS as usize;
         Some(total_bits as u8 - leading_zeroes as u8 - 1)
     }
->>>>>>> b3385b85
 }
 
 pub fn scan_non_zero_bits_in_metadata_bytes(
@@ -531,19 +487,6 @@
 
     #[test]
     fn test_find_last_non_zero_bit_in_u8() {
-<<<<<<< HEAD
-        use super::find_last_non_zero_bit_u8;
-        let bit = find_last_non_zero_bit_u8(0b100101, 0, 1);
-        assert_eq!(bit, Some(0));
-
-        let bit = find_last_non_zero_bit_u8(0b100101, 0, 3);
-        assert_eq!(bit, Some(2));
-
-        let bit = find_last_non_zero_bit_u8(0b100101, 0, 8);
-        assert_eq!(bit, Some(5));
-
-        let bit = find_last_non_zero_bit_u8(0b0, 0, 1);
-=======
         use super::find_last_non_zero_bit;
         let bit = find_last_non_zero_bit::<u8>(0b100101, 0, 1);
         assert_eq!(bit, Some(0));
@@ -555,7 +498,6 @@
         assert_eq!(bit, Some(5));
 
         let bit = find_last_non_zero_bit::<u8>(0b0, 0, 1);
->>>>>>> b3385b85
         assert_eq!(bit, None);
     }
 
