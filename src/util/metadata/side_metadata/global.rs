use super::*;
use crate::util::constants::{BYTES_IN_PAGE, LOG_BITS_IN_BYTE};
use crate::util::heap::layout::vm_layout_constants::BYTES_IN_CHUNK;
use crate::util::memory;
use crate::util::metadata::metadata_val_traits::*;
#[cfg(feature = "vo_bit")]
use crate::util::metadata::vo_bit::VO_BIT_SIDE_METADATA_SPEC;
use crate::util::Address;
use num_traits::FromPrimitive;
use std::fmt;
use std::io::Result;
use std::sync::atomic::{AtomicU8, Ordering};

/// This struct stores the specification of a side metadata bit-set.
/// It is used as an input to the (inline) functions provided by the side metadata module.
///
/// Each plan or policy which uses a metadata bit-set, needs to create an instance of this struct.
///
/// For performance reasons, objects of this struct should be constants.
#[derive(Clone, Copy, PartialEq, Eq, Hash)]
pub struct SideMetadataSpec {
    pub name: &'static str,
    pub is_global: bool,
    pub offset: SideMetadataOffset,
    /// Number of bits needed per region. E.g. 0 = 1 bit, 1 = 2 bit.
    pub log_num_of_bits: usize,
    /// Number of bytes of the region. E.g. 3 = 8 bytes, 12 = 4096 bytes (page).
    pub log_bytes_in_region: usize,
}

impl SideMetadataSpec {
    /// Is offset for this spec Address? (contiguous side metadata for 64 bits, and global specs in 32 bits)
    pub const fn is_absolute_offset(&self) -> bool {
        self.is_global || cfg!(target_pointer_width = "64")
    }
    /// If offset for this spec relative? (chunked side metadata for local specs in 32 bits)
    pub const fn is_rel_offset(&self) -> bool {
        !self.is_absolute_offset()
    }

    pub const fn get_absolute_offset(&self) -> Address {
        debug_assert!(self.is_absolute_offset());
        unsafe { self.offset.addr }
    }

    pub const fn get_rel_offset(&self) -> usize {
        debug_assert!(self.is_rel_offset());
        unsafe { self.offset.rel_offset }
    }

    /// Return the upperbound offset for the side metadata. The next side metadata should be laid out at this offset.
    #[cfg(target_pointer_width = "64")]
    pub const fn upper_bound_offset(&self) -> SideMetadataOffset {
        debug_assert!(self.is_absolute_offset());
        SideMetadataOffset {
            addr: unsafe { self.offset.addr }
                .add(crate::util::metadata::side_metadata::metadata_address_range_size(self)),
        }
    }

    /// Return the upperbound offset for the side metadata. The next side metadata should be laid out at this offset.
    #[cfg(target_pointer_width = "32")]
    pub const fn upper_bound_offset(&self) -> SideMetadataOffset {
        if self.is_absolute_offset() {
            SideMetadataOffset {
                addr: unsafe { self.offset.addr }
                    .add(crate::util::metadata::side_metadata::metadata_address_range_size(self)),
            }
        } else {
            SideMetadataOffset {
                rel_offset: unsafe { self.offset.rel_offset }
                    + crate::util::metadata::side_metadata::metadata_bytes_per_chunk(
                        self.log_bytes_in_region,
                        self.log_num_of_bits,
                    ),
            }
        }
    }

    /// The upper bound address for metadata address computed for this global spec. The computed metadata address
    /// should never be larger than this address. Otherwise, we are accessing the metadata that is laid out
    /// after this spec. This spec must be a contiguous side metadata spec (which uses address
    /// as offset).
    pub const fn upper_bound_address_for_contiguous(&self) -> Address {
        debug_assert!(self.is_absolute_offset());
        unsafe { self.upper_bound_offset().addr }
    }

    /// The upper bound address for metadata address computed for this global spec. The computed metadata address
    /// should never be larger than this address. Otherwise, we are accessing the metadata that is laid out
    /// after this spec. This spec must be a chunked side metadata spec (which uses relative offset). Only 32 bit local
    /// side metadata uses chunked metadata.
    #[cfg(target_pointer_width = "32")]
    pub const fn upper_bound_address_for_chunked(&self, data_addr: Address) -> Address {
        debug_assert!(self.is_rel_offset());
        address_to_meta_chunk_addr(data_addr).add(unsafe { self.upper_bound_offset().rel_offset })
    }

    /// Used only for debugging.
    /// This panics if the required metadata is not mapped
    #[cfg(debug_assertions)]
    pub(crate) fn assert_metadata_mapped(&self, data_addr: Address) {
        let meta_start = address_to_meta_address(self, data_addr).align_down(BYTES_IN_PAGE);

        trace!(
            "ensure_metadata_is_mapped({}).meta_start({})",
            data_addr,
            meta_start
        );

        memory::panic_if_unmapped(meta_start, BYTES_IN_PAGE);
    }

    /// Used only for debugging.
    /// * Assert if the given MetadataValue type matches the spec.
    /// * Assert if the provided value is valid in the spec.
    #[cfg(debug_assertions)]
    fn assert_value_type<T: MetadataValue>(&self, val: Option<T>) {
        let log_b = self.log_num_of_bits;
        match log_b {
            _ if log_b < 3 => {
                assert_eq!(T::LOG2, 3);
                if let Some(v) = val {
                    assert!(
                        v.to_u8().unwrap() < (1 << (1 << log_b)),
                        "Input value {:?} is invalid for the spec {:?}",
                        v,
                        self
                    );
                }
            }
            3..=6 => assert_eq!(T::LOG2, log_b as u32),
            _ => unreachable!("side metadata > {}-bits is not supported", 1 << log_b),
        }
    }

    /// Check with the mmapper to see if side metadata is mapped for the spec for the data address.
    pub(crate) fn is_mapped(&self, data_addr: Address) -> bool {
        use crate::MMAPPER;
        let meta_addr = address_to_meta_address(self, data_addr);
        MMAPPER.is_mapped_address(meta_addr)
    }

    /// This method is used for bulk updating side metadata for a data address range. As we cannot guarantee
    /// that the data address range can be mapped to whole metadata bytes, we have to deal with cases that
    /// we need to mask and zero certain bits in a metadata byte. The end address and the end bit are exclusive.
    /// The end bit for update_bits could be 8, so overflowing needs to be taken care of.
    pub(super) fn update_meta_bits(
        meta_start_addr: Address,
        meta_start_bit: u8,
        meta_end_addr: Address,
        meta_end_bit: u8,
        update_bytes: &impl Fn(Address, Address),
        update_bits: &impl Fn(Address, u8, u8),
    ) {
        // Start/end is the same, we don't need to do anything.
        if meta_start_addr == meta_end_addr && meta_start_bit == meta_end_bit {
            return;
        }

        // zeroing bytes
        if meta_start_bit == 0 && meta_end_bit == 0 {
            update_bytes(meta_start_addr, meta_end_addr);
            return;
        }

        if meta_start_addr == meta_end_addr {
            // Update bits in the same byte between start and end bit
            update_bits(meta_start_addr, meta_start_bit, meta_end_bit);
        } else if meta_start_addr + 1usize == meta_end_addr && meta_end_bit == 0 {
            // Update bits in the same byte after the start bit (between start bit and 8)
            update_bits(meta_start_addr, meta_start_bit, 8);
        } else {
            // update bits in the first byte
            Self::update_meta_bits(
                meta_start_addr,
                meta_start_bit,
                meta_start_addr + 1usize,
                0,
                update_bytes,
                update_bits,
            );
            // update bytes in the middle
            Self::update_meta_bits(
                meta_start_addr + 1usize,
                0,
                meta_end_addr,
                0,
                update_bytes,
                update_bits,
            );
            // update bits in the last byte
            Self::update_meta_bits(
                meta_end_addr,
                0,
                meta_end_addr,
                meta_end_bit,
                update_bytes,
                update_bits,
            );
        }
    }

<<<<<<< HEAD
    pub(super) fn set_meta_bits(
=======
    /// This method is used for bulk zeroing side metadata for a data address range.
    pub(super) fn zero_meta_bits(
>>>>>>> da6e64b7
        meta_start_addr: Address,
        meta_start_bit: u8,
        meta_end_addr: Address,
        meta_end_bit: u8,
    ) {
<<<<<<< HEAD
        // Start/end is the same, we don't need to do anything.
        if meta_start_addr == meta_end_addr && meta_start_bit == meta_end_bit {
            return;
        }

        // Setting bytes
        if meta_start_bit == 0 && meta_end_bit == 0 {
            // println!("memset({}, 0xff, {})", meta_start_addr, meta_end_addr - meta_start_addr);
            memory::set(meta_start_addr, 0xff, meta_end_addr - meta_start_addr);
            return;
        }

        if meta_start_addr == meta_end_addr {
            // we are setting selected bits in one byte
            let mask: u8 = !(u8::MAX << meta_end_bit) & (u8::MAX << meta_start_bit); // Get a mask that the bits we need to set are 1, and the other bits are 0.

            // println!("fetch_or {} with mask {:b}", meta_start_addr, mask);
            unsafe { meta_start_addr.as_ref::<AtomicU8>() }.fetch_or(mask, Ordering::SeqCst);
        } else if meta_start_addr + 1usize == meta_end_addr && meta_end_bit == 0 {
            // we are setting the rest bits in one byte
            let mask = u8::MAX << meta_start_bit; // Get a mask that the bits we need to set are 1, and the other bits are 0.

            // println!("fetch_or {} with mask {:b}", meta_start_addr, mask);
            unsafe { meta_start_addr.as_ref::<AtomicU8>() }.fetch_or(mask, Ordering::SeqCst);
        } else {
            // zero bits in the first byte
            Self::set_meta_bits(meta_start_addr, meta_start_bit, meta_start_addr + 1usize, 0);
            // zero bytes in the middle
            Self::set_meta_bits(meta_start_addr + 1usize, 0, meta_end_addr, 0);
            // zero bits in the last byte
            Self::set_meta_bits(meta_end_addr, 0, meta_end_addr, meta_end_bit);
        }
    }

    pub fn bulk_initialize_metadata(
        &self,
        start: Address,
        size: usize,
        init_fn: &impl Fn(Address, u8, Address, u8),
    ) {
        // Zero for a contiguous side metadata spec. We can simply calculate the data end address, and
        // calculate the metadata address for the data end.
        let initialize_contiguous = |data_start: Address, data_bytes: usize| {
=======
        let zero_bytes = |start: Address, end: Address| {
            memory::zero(start, end - start);
        };
        let zero_bits = |addr: Address, start_bit: u8, end_bit: u8| {
            // we are zeroing selected bits in one byte
            let mask: u8 =
                u8::MAX.checked_shl(end_bit.into()).unwrap_or(0) | !(u8::MAX << start_bit); // Get a mask that the bits we need to zero are set to zero, and the other bits are 1.
            unsafe { addr.as_ref::<AtomicU8>() }.fetch_and(mask, Ordering::SeqCst);
        };
        Self::update_meta_bits(
            meta_start_addr,
            meta_start_bit,
            meta_end_addr,
            meta_end_bit,
            &zero_bytes,
            &zero_bits,
        );
    }

    /// This method is used for bulk setting side metadata for a data address range.
    pub(super) fn set_meta_bits(
        meta_start_addr: Address,
        meta_start_bit: u8,
        meta_end_addr: Address,
        meta_end_bit: u8,
    ) {
        let set_bytes = |start: Address, end: Address| {
            memory::set(start, 0xff, end - start);
        };
        let set_bits = |addr: Address, start_bit: u8, end_bit: u8| {
            // we are setting selected bits in one byte
            let mask: u8 =
                !(u8::MAX.checked_shl(end_bit.into()).unwrap_or(0)) & (u8::MAX << start_bit); // Get a mask that the bits we need to set are 1, and the other bits are 0.
            unsafe { addr.as_ref::<AtomicU8>() }.fetch_or(mask, Ordering::SeqCst);
        };
        Self::update_meta_bits(
            meta_start_addr,
            meta_start_bit,
            meta_end_addr,
            meta_end_bit,
            &set_bytes,
            &set_bits,
        );
    }

    /// This method does bulk update for the given data range. It calculates the metadata bits for the given data range,
    /// and invoke the given method to update the metadata bits.
    pub(super) fn bulk_update_metadata(
        &self,
        start: Address,
        size: usize,
        update_meta_bits: &impl Fn(Address, u8, Address, u8),
    ) {
        // Update bits for a contiguous side metadata spec. We can simply calculate the data end address, and
        // calculate the metadata address for the data end.
        let update_contiguous = |data_start: Address, data_bytes: usize| {
>>>>>>> da6e64b7
            if data_bytes == 0 {
                return;
            }
            let meta_start = address_to_meta_address(self, data_start);
            let meta_start_shift = meta_byte_lshift(self, data_start);
            let meta_end = address_to_meta_address(self, data_start + data_bytes);
            let meta_end_shift = meta_byte_lshift(self, data_start + data_bytes);
<<<<<<< HEAD
            init_fn(meta_start, meta_start_shift, meta_end, meta_end_shift);
=======
            update_meta_bits(meta_start, meta_start_shift, meta_end, meta_end_shift);
>>>>>>> da6e64b7
        };

        // Update bits for a discontiguous side metadata spec (chunked metadata). The side metadata for different
        // chunks are stored in discontiguous memory. For example, Chunk #2 follows Chunk #1, but the side metadata
        // for Chunk #2 does not immediately follow the side metadata for Chunk #1. So when we bulk update metadata for Chunk #1,
        // we cannot update up to the metadata address for the Chunk #2 start. Otherwise it may modify unrelated metadata
        // between the two chunks' metadata.
        // Instead, we compute how many bytes/bits we need to update.
        // The data for which the metadata will be updates has to be in the same chunk.
        #[cfg(target_pointer_width = "32")]
<<<<<<< HEAD
        let initialize_discontiguous = |data_start: Address, data_bytes: usize| {
=======
        let update_discontiguous = |data_start: Address, data_bytes: usize| {
>>>>>>> da6e64b7
            use crate::util::constants::BITS_IN_BYTE;
            if data_bytes == 0 {
                return;
            }
            debug_assert_eq!(
                data_start.align_down(BYTES_IN_CHUNK),
                (data_start + data_bytes - 1).align_down(BYTES_IN_CHUNK),
                "The data to be zeroed in discontiguous specs needs to be in the same chunk"
            );
            let meta_start = address_to_meta_address(self, data_start);
            let meta_start_shift = meta_byte_lshift(self, data_start);
            // How many bits we need to zero for data_bytes
            let meta_total_bits = (data_bytes >> self.log_bytes_in_region) << self.log_num_of_bits;
            let meta_delta_bytes = meta_total_bits >> LOG_BITS_IN_BYTE;
            let meta_delta_bits: u8 = (meta_total_bits % BITS_IN_BYTE) as u8;
            // Calculate the end byte/addr and end bit
            let (meta_end, meta_end_shift) = {
                let mut end_addr = meta_start + meta_delta_bytes;
                let mut end_bit = meta_start_shift + meta_delta_bits;
                if end_bit >= BITS_IN_BYTE as u8 {
                    end_bit -= BITS_IN_BYTE as u8;
                    end_addr += 1usize;
                }
                (end_addr, end_bit)
            };

<<<<<<< HEAD
            init_fn(meta_start, meta_start_shift, meta_end, meta_end_shift);
        };

        if cfg!(target_pointer_width = "64") || self.is_global {
            initialize_contiguous(start, size);
=======
            update_meta_bits(meta_start, meta_start_shift, meta_end, meta_end_shift);
        };

        if cfg!(target_pointer_width = "64") || self.is_global {
            update_contiguous(start, size);
>>>>>>> da6e64b7
        }
        #[cfg(target_pointer_width = "32")]
        if !self.is_global {
            // per chunk policy-specific metadata for 32-bits targets
            let chunk_num = ((start + size).align_down(BYTES_IN_CHUNK)
                - start.align_down(BYTES_IN_CHUNK))
                / BYTES_IN_CHUNK;
            if chunk_num == 0 {
<<<<<<< HEAD
                initialize_discontiguous(start, size);
            } else {
                let second_data_chunk = start.align_up(BYTES_IN_CHUNK);
                // bzero the first sub-chunk
                initialize_discontiguous(start, second_data_chunk - start);

                let last_data_chunk = (start + size).align_down(BYTES_IN_CHUNK);
                // bzero the last sub-chunk
                initialize_discontiguous(last_data_chunk, start + size - last_data_chunk);
=======
                update_discontiguous(start, size);
            } else {
                let second_data_chunk = start.align_up(BYTES_IN_CHUNK);
                // bzero the first sub-chunk
                update_discontiguous(start, second_data_chunk - start);

                let last_data_chunk = (start + size).align_down(BYTES_IN_CHUNK);
                // bzero the last sub-chunk
                update_discontiguous(last_data_chunk, start + size - last_data_chunk);
>>>>>>> da6e64b7
                let mut next_data_chunk = second_data_chunk;

                // bzero all chunks in the middle
                while next_data_chunk != last_data_chunk {
<<<<<<< HEAD
                    initialize_discontiguous(next_data_chunk, BYTES_IN_CHUNK);
=======
                    update_discontiguous(next_data_chunk, BYTES_IN_CHUNK);
>>>>>>> da6e64b7
                    next_data_chunk += BYTES_IN_CHUNK;
                }
            }
        }
    }

<<<<<<< HEAD
    /// Bulk-zero a specific metadata for a chunk. Note that this method is more sophisiticated than a simple memset, especially in the following
=======
    /// Bulk-zero a specific metadata for a memory region. Note that this method is more sophisiticated than a simple memset, especially in the following
>>>>>>> da6e64b7
    /// cases:
    /// * the metadata for the range includes partial bytes (a few bits in the same byte).
    /// * for 32 bits local side metadata, the side metadata is stored in discontiguous chunks, we will have to bulk zero for each chunk's side metadata.
    ///
    /// # Arguments
    ///
    /// * `start`: The starting address of a memory region. The side metadata starting from this data address will be zeroed.
    /// * `size`: The size of the memory region.
<<<<<<< HEAD
    ///
=======
>>>>>>> da6e64b7
    pub fn bzero_metadata(&self, start: Address, size: usize) {
        #[cfg(feature = "extreme_assertions")]
        let _lock = sanity::SANITY_LOCK.lock().unwrap();

        #[cfg(feature = "extreme_assertions")]
        sanity::verify_bzero(self, start, size);

<<<<<<< HEAD
        self.bulk_initialize_metadata(start, size, &Self::zero_meta_bits)
    }

=======
        self.bulk_update_metadata(start, size, &Self::zero_meta_bits)
    }

    /// Bulk set a specific metadata for a memory region. Note that this method is more sophisiticated than a simple memset, especially in the following
    /// cases:
    /// * the metadata for the range includes partial bytes (a few bits in the same byte).
    /// * for 32 bits local side metadata, the side metadata is stored in discontiguous chunks, we will have to bulk set for each chunk's side metadata.
    ///
    /// # Arguments
    ///
    /// * `start`: The starting address of a memory region. The side metadata starting from this data address will be set to all 1s in the bits.
    /// * `size`: The size of the memory region.
>>>>>>> da6e64b7
    pub fn bset_metadata(&self, start: Address, size: usize) {
        #[cfg(feature = "extreme_assertions")]
        let _lock = sanity::SANITY_LOCK.lock().unwrap();

        #[cfg(feature = "extreme_assertions")]
        sanity::verify_bset(self, start, size);

<<<<<<< HEAD
        self.bulk_initialize_metadata(start, size, &Self::set_meta_bits)
=======
        self.bulk_update_metadata(start, size, &Self::set_meta_bits)
>>>>>>> da6e64b7
    }

    /// This is a wrapper method for implementing side metadata access. It does nothing other than
    /// calling the access function with no overhead, but in debug builds,
    /// it includes multiple checks to make sure the access is sane.
    /// * check whether the given value type matches the number of bits for the side metadata.
    /// * check if the side metadata memory is mapped.
    /// * check if the side metadata content is correct based on a sanity map (only for extreme assertions).
    #[allow(unused_variables)] // data_addr/input is not used in release build
    fn side_metadata_access<T: MetadataValue, R: Copy, F: FnOnce() -> R, V: FnOnce(R)>(
        &self,
        data_addr: Address,
        input: Option<T>,
        access_func: F,
        verify_func: V,
    ) -> R {
        // With extreme assertions, we maintain a sanity table for each side metadata access. For whatever we store in
        // side metadata, we store in the sanity table. So we can use that table to check if its results are conssitent
        // with the actual side metadata.
        // To achieve this, we need to apply a lock when we access side metadata. This will hide some concurrency bugs,
        // but makes it possible for us to assert our side metadata implementation is correct.
        #[cfg(feature = "extreme_assertions")]
        let _lock = sanity::SANITY_LOCK.lock().unwrap();

        // A few checks
        #[cfg(debug_assertions)]
        {
            self.assert_value_type::<T>(input);
            self.assert_metadata_mapped(data_addr);
        }

        // Actual access to the side metadata
        let ret = access_func();

        // Verifying the side metadata: checks the result with the sanity table, or store some results to the sanity table
        verify_func(ret);

        ret
    }

    /// Non-atomic load of metadata.
    ///
    /// # Safety
    ///
    /// This is unsafe because:
    ///
    /// 1. Concurrent access to this operation is undefined behaviour.
    /// 2. Interleaving Non-atomic and atomic operations is undefined behaviour.
    pub unsafe fn load<T: MetadataValue>(&self, data_addr: Address) -> T {
        self.side_metadata_access::<T, _, _, _>(
            data_addr,
            None,
            || {
                let meta_addr = address_to_meta_address(self, data_addr);
                let bits_num_log = self.log_num_of_bits;
                if bits_num_log < 3 {
                    let lshift = meta_byte_lshift(self, data_addr);
                    let mask = meta_byte_mask(self) << lshift;
                    let byte_val = meta_addr.load::<u8>();

                    FromPrimitive::from_u8((byte_val & mask) >> lshift).unwrap()
                } else {
                    meta_addr.load::<T>()
                }
            },
            |_v| {
                #[cfg(feature = "extreme_assertions")]
                sanity::verify_load(self, data_addr, _v);
            },
        )
    }

    /// Non-atomic store of metadata.
    ///
    /// # Safety
    ///
    /// This is unsafe because:
    ///
    /// 1. Concurrent access to this operation is undefined behaviour.
    /// 2. Interleaving Non-atomic and atomic operations is undefined behaviour.
    pub unsafe fn store<T: MetadataValue>(&self, data_addr: Address, metadata: T) {
        self.side_metadata_access::<T, _, _, _>(
            data_addr,
            Some(metadata),
            || {
                let meta_addr = address_to_meta_address(self, data_addr);
                let bits_num_log = self.log_num_of_bits;
                if bits_num_log < 3 {
                    let lshift = meta_byte_lshift(self, data_addr);
                    let mask = meta_byte_mask(self) << lshift;
                    let old_val = meta_addr.load::<u8>();
                    let new_val = (old_val & !mask) | (metadata.to_u8().unwrap() << lshift);

                    meta_addr.store::<u8>(new_val);
                } else {
                    meta_addr.store::<T>(metadata);
                }
            },
            |_| {
                #[cfg(feature = "extreme_assertions")]
                sanity::verify_store(self, data_addr, metadata);
            },
        )
    }

    pub fn load_atomic<T: MetadataValue>(&self, data_addr: Address, order: Ordering) -> T {
        self.side_metadata_access::<T, _, _, _>(
            data_addr,
            None,
            || {
                let meta_addr = address_to_meta_address(self, data_addr);
                let bits_num_log = self.log_num_of_bits;
                if bits_num_log < 3 {
                    let lshift = meta_byte_lshift(self, data_addr);
                    let mask = meta_byte_mask(self) << lshift;
                    let byte_val = unsafe { meta_addr.atomic_load::<AtomicU8>(order) };
                    FromPrimitive::from_u8((byte_val & mask) >> lshift).unwrap()
                } else {
                    unsafe { T::load_atomic(meta_addr, order) }
                }
            },
            |_v| {
                #[cfg(feature = "extreme_assertions")]
                sanity::verify_load(self, data_addr, _v);
            },
        )
    }

    pub fn store_atomic<T: MetadataValue>(&self, data_addr: Address, metadata: T, order: Ordering) {
        self.side_metadata_access::<T, _, _, _>(
            data_addr,
            Some(metadata),
            || {
                let meta_addr = address_to_meta_address(self, data_addr);
                let bits_num_log = self.log_num_of_bits;
                if bits_num_log < 3 {
                    let lshift = meta_byte_lshift(self, data_addr);
                    let mask = meta_byte_mask(self) << lshift;
                    let metadata_u8 = metadata.to_u8().unwrap();
                    let _ = unsafe {
                        <u8 as MetadataValue>::fetch_update(meta_addr, order, order, |v: u8| {
                            Some((v & !mask) | (metadata_u8 << lshift))
                        })
                    };
                } else {
                    unsafe {
                        T::store_atomic(meta_addr, metadata, order);
                    }
                }
            },
            |_| {
                #[cfg(feature = "extreme_assertions")]
                sanity::verify_store(self, data_addr, metadata);
            },
        )
    }

    /// Non-atomically store zero to the side metadata for the given address.
    /// This method mainly facilitates clearing multiple metadata specs for the same address in a loop.
    ///
    /// # Safety
    ///
    /// This is unsafe because:
    ///
    /// 1. Concurrent access to this operation is undefined behaviour.
    /// 2. Interleaving Non-atomic and atomic operations is undefined behaviour.
    pub unsafe fn set_zero(&self, data_addr: Address) {
        use num_traits::Zero;
        match self.log_num_of_bits {
            0..=3 => self.store(data_addr, u8::zero()),
            4 => self.store(data_addr, u16::zero()),
            5 => self.store(data_addr, u32::zero()),
            6 => self.store(data_addr, u64::zero()),
            _ => unreachable!(),
        }
    }

    /// Atomiccally store zero to the side metadata for the given address.
    /// This method mainly facilitates clearing multiple metadata specs for the same address in a loop.
    pub fn set_zero_atomic(&self, data_addr: Address, order: Ordering) {
        use num_traits::Zero;
        match self.log_num_of_bits {
            0..=3 => self.store_atomic(data_addr, u8::zero(), order),
            4 => self.store_atomic(data_addr, u16::zero(), order),
            5 => self.store_atomic(data_addr, u32::zero(), order),
            6 => self.store_atomic(data_addr, u64::zero(), order),
            _ => unreachable!(),
        }
    }

    /// Atomically store one to the side metadata for the data address with the _possible_ side effect of corrupting
    /// and setting the entire byte in the side metadata to 0xff. This can only be used for side metadata smaller
    /// than a byte.
    /// This means it does not only set the side metadata for the data address, and it may also have a side effect of
    /// corrupting and setting the side metadata for the adjacent data addresses. This method is only intended to be
    /// used as an optimization to skip masking and setting bits in some scenarios where setting adjancent bits to 1 is benign.
    ///
    /// # Safety
    /// This method _may_ corrupt and set adjacent bits in the side metadata as a side effect. The user must
    /// make sure that this behavior is correct and must not rely on the side effect of this method to set bits.
    pub unsafe fn set_raw_byte_atomic(&self, data_addr: Address, order: Ordering) {
        debug_assert!(self.log_num_of_bits < 3);
        cfg_if::cfg_if! {
            if #[cfg(feature = "extreme_assertions")] {
                // For extreme assertions, we only set 1 to the given address.
                self.store_atomic::<u8>(data_addr, 1, order)
            } else {
                self.side_metadata_access::<u8, _, _, _>(
                    data_addr,
                    Some(1u8),
                    || {
                        let meta_addr = address_to_meta_address(self, data_addr);
                        u8::store_atomic(meta_addr, 0xffu8, order);
                    },
                    |_| {}
                )
            }
        }
    }

    pub fn compare_exchange_atomic<T: MetadataValue>(
        &self,
        data_addr: Address,
        old_metadata: T,
        new_metadata: T,
        success_order: Ordering,
        failure_order: Ordering,
    ) -> std::result::Result<T, T> {
        self.side_metadata_access::<T, _, _, _>(
            data_addr,
            Some(new_metadata),
            || {
                let meta_addr = address_to_meta_address(self, data_addr);
                let bits_num_log = self.log_num_of_bits;
                if bits_num_log < 3 {
                    let lshift = meta_byte_lshift(self, data_addr);
                    let mask = meta_byte_mask(self) << lshift;

                    let real_old_byte = unsafe { meta_addr.atomic_load::<AtomicU8>(success_order) };
                    let expected_old_byte =
                        (real_old_byte & !mask) | ((old_metadata.to_u8().unwrap()) << lshift);
                    let expected_new_byte =
                        (expected_old_byte & !mask) | ((new_metadata.to_u8().unwrap()) << lshift);

                    unsafe {
                        meta_addr.compare_exchange::<AtomicU8>(
                            expected_old_byte,
                            expected_new_byte,
                            success_order,
                            failure_order,
                        )
                    }
                    .map(|x| FromPrimitive::from_u8((x & mask) >> lshift).unwrap())
                    .map_err(|x| FromPrimitive::from_u8((x & mask) >> lshift).unwrap())
                } else {
                    unsafe {
                        T::compare_exchange(
                            meta_addr,
                            old_metadata,
                            new_metadata,
                            success_order,
                            failure_order,
                        )
                    }
                }
            },
            |_res| {
                #[cfg(feature = "extreme_assertions")]
                if _res.is_ok() {
                    sanity::verify_store(self, data_addr, new_metadata);
                }
            },
        )
    }

    /// This is used to implement fetch_add/sub for bits.
    /// For fetch_and/or, we don't necessarily need this method. We could directly do fetch_and/or on the u8.
    fn fetch_ops_on_bits<F: Fn(u8) -> u8>(
        &self,
        data_addr: Address,
        meta_addr: Address,
        set_order: Ordering,
        fetch_order: Ordering,
        update: F,
    ) -> u8 {
        let lshift = meta_byte_lshift(self, data_addr);
        let mask = meta_byte_mask(self) << lshift;

        let old_raw_byte = unsafe {
            <u8 as MetadataValue>::fetch_update(
                meta_addr,
                set_order,
                fetch_order,
                |raw_byte: u8| {
                    let old_val = (raw_byte & mask) >> lshift;
                    let new_val = update(old_val);
                    let new_raw_byte = (raw_byte & !mask) | ((new_val << lshift) & mask);
                    Some(new_raw_byte)
                },
            )
        }
        .unwrap();
        (old_raw_byte & mask) >> lshift
    }

    /// Wraps around on overflow.
    pub fn fetch_add_atomic<T: MetadataValue>(
        &self,
        data_addr: Address,
        val: T,
        order: Ordering,
    ) -> T {
        self.side_metadata_access::<T, _, _, _>(
            data_addr,
            Some(val),
            || {
                let meta_addr = address_to_meta_address(self, data_addr);
                let bits_num_log = self.log_num_of_bits;
                if bits_num_log < 3 {
                    FromPrimitive::from_u8(self.fetch_ops_on_bits(
                        data_addr,
                        meta_addr,
                        order,
                        order,
                        |x: u8| x.wrapping_add(val.to_u8().unwrap()),
                    ))
                    .unwrap()
                } else {
                    unsafe { T::fetch_add(meta_addr, val, order) }
                }
            },
            |_old_val| {
                #[cfg(feature = "extreme_assertions")]
                sanity::verify_update::<T>(self, data_addr, _old_val, _old_val.wrapping_add(&val))
            },
        )
    }

    pub fn fetch_sub_atomic<T: MetadataValue>(
        &self,
        data_addr: Address,
        val: T,
        order: Ordering,
    ) -> T {
        self.side_metadata_access::<T, _, _, _>(
            data_addr,
            Some(val),
            || {
                let meta_addr = address_to_meta_address(self, data_addr);
                if self.log_num_of_bits < 3 {
                    FromPrimitive::from_u8(self.fetch_ops_on_bits(
                        data_addr,
                        meta_addr,
                        order,
                        order,
                        |x: u8| x.wrapping_sub(val.to_u8().unwrap()),
                    ))
                    .unwrap()
                } else {
                    unsafe { T::fetch_sub(meta_addr, val, order) }
                }
            },
            |_old_val| {
                #[cfg(feature = "extreme_assertions")]
                sanity::verify_update::<T>(self, data_addr, _old_val, _old_val.wrapping_sub(&val))
            },
        )
    }

    pub fn fetch_and_atomic<T: MetadataValue>(
        &self,
        data_addr: Address,
        val: T,
        order: Ordering,
    ) -> T {
        self.side_metadata_access::<T, _, _, _>(
            data_addr,
            Some(val),
            || {
                let meta_addr = address_to_meta_address(self, data_addr);
                if self.log_num_of_bits < 3 {
                    let lshift = meta_byte_lshift(self, data_addr);
                    let mask = meta_byte_mask(self) << lshift;
                    // We do not need to use fetch_ops_on_bits(), we can just set irrelavent bits to 1, and do fetch_and
                    let rhs = (val.to_u8().unwrap() << lshift) | !mask;
                    let old_raw_byte =
                        unsafe { <u8 as MetadataValue>::fetch_and(meta_addr, rhs, order) };
                    let old_val = (old_raw_byte & mask) >> lshift;
                    FromPrimitive::from_u8(old_val).unwrap()
                } else {
                    unsafe { T::fetch_and(meta_addr, val, order) }
                }
            },
            |_old_val| {
                #[cfg(feature = "extreme_assertions")]
                sanity::verify_update::<T>(self, data_addr, _old_val, _old_val.bitand(val))
            },
        )
    }

    pub fn fetch_or_atomic<T: MetadataValue>(
        &self,
        data_addr: Address,
        val: T,
        order: Ordering,
    ) -> T {
        self.side_metadata_access::<T, _, _, _>(
            data_addr,
            Some(val),
            || {
                let meta_addr = address_to_meta_address(self, data_addr);
                if self.log_num_of_bits < 3 {
                    let lshift = meta_byte_lshift(self, data_addr);
                    let mask = meta_byte_mask(self) << lshift;
                    // We do not need to use fetch_ops_on_bits(), we can just set irrelavent bits to 0, and do fetch_or
                    let rhs = (val.to_u8().unwrap() << lshift) & mask;
                    let old_raw_byte =
                        unsafe { <u8 as MetadataValue>::fetch_or(meta_addr, rhs, order) };
                    let old_val = (old_raw_byte & mask) >> lshift;
                    FromPrimitive::from_u8(old_val).unwrap()
                } else {
                    unsafe { T::fetch_or(meta_addr, val, order) }
                }
            },
            |_old_val| {
                #[cfg(feature = "extreme_assertions")]
                sanity::verify_update::<T>(self, data_addr, _old_val, _old_val.bitor(val))
            },
        )
    }

    pub fn fetch_update_atomic<T: MetadataValue, F: FnMut(T) -> Option<T> + Copy>(
        &self,
        data_addr: Address,
        set_order: Ordering,
        fetch_order: Ordering,
        mut f: F,
    ) -> std::result::Result<T, T> {
        self.side_metadata_access::<T, _, _, _>(
            data_addr,
            None,
            move || -> std::result::Result<T, T> {
                let meta_addr = address_to_meta_address(self, data_addr);
                if self.log_num_of_bits < 3 {
                    let lshift = meta_byte_lshift(self, data_addr);
                    let mask = meta_byte_mask(self) << lshift;

                    unsafe {
                        <u8 as MetadataValue>::fetch_update(
                            meta_addr,
                            set_order,
                            fetch_order,
                            |raw_byte: u8| {
                                let old_val = (raw_byte & mask) >> lshift;
                                f(FromPrimitive::from_u8(old_val).unwrap()).map(|new_val| {
                                    (raw_byte & !mask)
                                        | ((new_val.to_u8().unwrap() << lshift) & mask)
                                })
                            },
                        )
                    }
                    .map(|x| FromPrimitive::from_u8((x & mask) >> lshift).unwrap())
                    .map_err(|x| FromPrimitive::from_u8((x & mask) >> lshift).unwrap())
                } else {
                    unsafe { T::fetch_update(meta_addr, set_order, fetch_order, f) }
                }
            },
            |_result| {
                #[cfg(feature = "extreme_assertions")]
                if let Ok(old_val) = _result {
                    println!("Ok({})", old_val);
                    sanity::verify_update::<T>(self, data_addr, old_val, f(old_val).unwrap())
                }
            },
        )
    }
}

impl fmt::Debug for SideMetadataSpec {
    fn fmt(&self, f: &mut fmt::Formatter<'_>) -> fmt::Result {
        f.write_fmt(format_args!(
            "SideMetadataSpec {} {{ \
            **is_global: {:?} \
            **offset: {} \
            **log_num_of_bits: 0x{:x} \
            **log_bytes_in_region: 0x{:x} \
            }}",
            self.name,
            self.is_global,
            unsafe {
                if self.is_absolute_offset() {
                    format!("0x{:x}", self.offset.addr)
                } else {
                    format!("0x{:x}", self.offset.rel_offset)
                }
            },
            self.log_num_of_bits,
            self.log_bytes_in_region
        ))
    }
}

/// A union of Address or relative offset (usize) used to store offset for a side metadata spec.
/// If a spec is contiguous side metadata, it uses address. Othrewise it uses usize.
// The fields are made private on purpose. They can only be accessed from SideMetadata which knows whether it is Address or usize.
#[derive(Clone, Copy)]
pub union SideMetadataOffset {
    addr: Address,
    rel_offset: usize,
}

impl SideMetadataOffset {
    // Get an offset for a fixed address. This is usually used to set offset for the first spec (subsequent ones can be laid out with `layout_after`).
    pub const fn addr(addr: Address) -> Self {
        SideMetadataOffset { addr }
    }

    // Get an offset for a relative offset (usize). This is usually used to set offset for the first spec (subsequent ones can be laid out with `layout_after`).
    pub const fn rel(rel_offset: usize) -> Self {
        SideMetadataOffset { rel_offset }
    }

    /// Get an offset after a spec. This is used to layout another spec immediately after this one.
    pub const fn layout_after(spec: &SideMetadataSpec) -> SideMetadataOffset {
        spec.upper_bound_offset()
    }
}

// Address and usize has the same layout, so we use usize for implementing these traits.

impl PartialEq for SideMetadataOffset {
    fn eq(&self, other: &Self) -> bool {
        unsafe { self.rel_offset == other.rel_offset }
    }
}
impl Eq for SideMetadataOffset {}

impl std::hash::Hash for SideMetadataOffset {
    fn hash<H: std::hash::Hasher>(&self, state: &mut H) {
        unsafe { self.rel_offset }.hash(state);
    }
}

/// This struct stores all the side metadata specs for a policy. Generally a policy needs to know its own
/// side metadata spec as well as the plan's specs.
#[derive(Debug)]
pub struct SideMetadataContext {
    // For plans
    pub global: Vec<SideMetadataSpec>,
    // For policies
    pub local: Vec<SideMetadataSpec>,
}

impl SideMetadataContext {
    #[allow(clippy::vec_init_then_push)] // allow this, as we conditionally push based on features.
    pub fn new_global_specs(specs: &[SideMetadataSpec]) -> Vec<SideMetadataSpec> {
        let mut ret = vec![];

        #[cfg(feature = "vo_bit")]
        ret.push(VO_BIT_SIDE_METADATA_SPEC);

        if let Some(spec) = crate::mmtk::SFT_MAP.get_side_metadata() {
            if spec.is_global {
                ret.push(*spec);
            }
        }

        ret.extend_from_slice(specs);
        ret
    }

    pub fn get_local_specs(&self) -> &[SideMetadataSpec] {
        &self.local
    }

    /// Return the pages reserved for side metadata based on the data pages we used.
    // We used to use PageAccouting to count pages used in side metadata. However,
    // that means we always count pages while we may reserve less than a page each time.
    // This could lead to overcount. I think the easier way is to not account
    // when we allocate for sidemetadata, but to calculate the side metadata usage based on
    // how many data pages we use when reporting.
    pub fn calculate_reserved_pages(&self, data_pages: usize) -> usize {
        let mut total = 0;
        for spec in self.global.iter() {
            let rshift = addr_rshift(spec);
            total += (data_pages + ((1 << rshift) - 1)) >> rshift;
        }
        for spec in self.local.iter() {
            let rshift = addr_rshift(spec);
            total += (data_pages + ((1 << rshift) - 1)) >> rshift;
        }
        total
    }

    pub fn reset(&self) {}

    // ** NOTE: **
    //  Regardless of the number of bits in a metadata unit, we always represent its content as a word.

    /// Tries to map the required metadata space and returns `true` is successful.
    /// This can be called at page granularity.
    pub fn try_map_metadata_space(&self, start: Address, size: usize) -> Result<()> {
        debug!(
            "try_map_metadata_space({}, 0x{:x}, {}, {})",
            start,
            size,
            self.global.len(),
            self.local.len()
        );
        // Page aligned
        debug_assert!(start.is_aligned_to(BYTES_IN_PAGE));
        debug_assert!(size % BYTES_IN_PAGE == 0);
        self.map_metadata_internal(start, size, false)
    }

    /// Tries to map the required metadata address range, without reserving swap-space/physical memory for it.
    /// This will make sure the address range is exclusive to the caller. This should be called at chunk granularity.
    ///
    /// NOTE: Accessing addresses in this range will produce a segmentation fault if swap-space is not mapped using the `try_map_metadata_space` function.
    pub fn try_map_metadata_address_range(&self, start: Address, size: usize) -> Result<()> {
        debug!(
            "try_map_metadata_address_range({}, 0x{:x}, {}, {})",
            start,
            size,
            self.global.len(),
            self.local.len()
        );
        // Chunk aligned
        debug_assert!(start.is_aligned_to(BYTES_IN_CHUNK));
        debug_assert!(size % BYTES_IN_CHUNK == 0);
        self.map_metadata_internal(start, size, true)
    }

    /// The internal function to mmap metadata
    ///
    /// # Arguments
    /// * `start` - The starting address of the source data.
    /// * `size` - The size of the source data (in bytes).
    /// * `no_reserve` - whether to invoke mmap with a noreserve flag (we use this flag to quanrantine address range)
    fn map_metadata_internal(&self, start: Address, size: usize, no_reserve: bool) -> Result<()> {
        for spec in self.global.iter() {
            match try_mmap_contiguous_metadata_space(start, size, spec, no_reserve) {
                Ok(_) => {}
                Err(e) => return Result::Err(e),
            }
        }

        #[cfg(target_pointer_width = "32")]
        let mut lsize: usize = 0;

        for spec in self.local.iter() {
            // For local side metadata, we always have to reserve address space for all
            // local metadata required by all policies in MMTk to be able to calculate a constant offset for each local metadata at compile-time
            // (it's like assigning an ID to each policy).
            // As the plan is chosen at run-time, we will never know which subset of policies will be used during run-time.
            // We can't afford this much address space in 32-bits.
            // So, we switch to the chunk-based approach for this specific case.
            //
            // The global metadata is different in that for each plan, we can calculate its constant base addresses at compile-time.
            // Using the chunk-based approach will need the same address space size as the current not-chunked approach.
            #[cfg(target_pointer_width = "64")]
            {
                match try_mmap_contiguous_metadata_space(start, size, spec, no_reserve) {
                    Ok(_) => {}
                    Err(e) => return Result::Err(e),
                }
            }
            #[cfg(target_pointer_width = "32")]
            {
                lsize += metadata_bytes_per_chunk(spec.log_bytes_in_region, spec.log_num_of_bits);
            }
        }

        #[cfg(target_pointer_width = "32")]
        if lsize > 0 {
            let max = BYTES_IN_CHUNK >> super::constants::LOG_LOCAL_SIDE_METADATA_WORST_CASE_RATIO;
            debug_assert!(
                lsize <= max,
                "local side metadata per chunk (0x{:x}) must be less than (0x{:x})",
                lsize,
                max
            );
            match try_map_per_chunk_metadata_space(start, size, lsize, no_reserve) {
                Ok(_) => {}
                Err(e) => return Result::Err(e),
            }
        }

        Ok(())
    }

    /// Unmap the corresponding metadata space or panic.
    ///
    /// Note-1: This function is only used for test and debug right now.
    ///
    /// Note-2: This function uses munmap() which works at page granularity.
    ///     If the corresponding metadata space's size is not a multiple of page size,
    ///     the actual unmapped space will be bigger than what you specify.
    #[cfg(test)]
    pub fn ensure_unmap_metadata_space(&self, start: Address, size: usize) {
        trace!("ensure_unmap_metadata_space({}, 0x{:x})", start, size);
        debug_assert!(start.is_aligned_to(BYTES_IN_PAGE));
        debug_assert!(size % BYTES_IN_PAGE == 0);

        for spec in self.global.iter() {
            ensure_munmap_contiguos_metadata_space(start, size, spec);
        }

        for spec in self.local.iter() {
            #[cfg(target_pointer_width = "64")]
            {
                ensure_munmap_contiguos_metadata_space(start, size, spec);
            }
            #[cfg(target_pointer_width = "32")]
            {
                ensure_munmap_chunked_metadata_space(start, size, spec);
            }
        }
    }
}

/// A byte array in side-metadata
pub struct MetadataByteArrayRef<const ENTRIES: usize> {
    #[cfg(feature = "extreme_assertions")]
    heap_range_start: Address,
    #[cfg(feature = "extreme_assertions")]
    spec: SideMetadataSpec,
    data: &'static [u8; ENTRIES],
}

impl<const ENTRIES: usize> MetadataByteArrayRef<ENTRIES> {
    /// Get a piece of metadata address range as a byte array.
    ///
    /// # Arguments
    ///
    /// * `metadata_spec` - The specification of the target side metadata.
    /// * `start` - The starting address of the heap range.
    /// * `bytes` - The size of the heap range.
    ///
    pub fn new(metadata_spec: &SideMetadataSpec, start: Address, bytes: usize) -> Self {
        debug_assert_eq!(
            metadata_spec.log_num_of_bits, LOG_BITS_IN_BYTE as usize,
            "Each heap entry should map to a byte in side-metadata"
        );
        debug_assert_eq!(
            bytes >> metadata_spec.log_bytes_in_region,
            ENTRIES,
            "Heap range size and MetadataByteArray size does not match"
        );
        Self {
            #[cfg(feature = "extreme_assertions")]
            heap_range_start: start,
            #[cfg(feature = "extreme_assertions")]
            spec: *metadata_spec,
            // # Safety
            // The metadata memory is assumed to be mapped when accessing.
            data: unsafe { &*address_to_meta_address(metadata_spec, start).to_ptr() },
        }
    }

    /// Get the length of the array.
    #[allow(clippy::len_without_is_empty)]
    pub const fn len(&self) -> usize {
        ENTRIES
    }

    /// Get a byte from the metadata byte array at the given index.
    #[allow(clippy::let_and_return)]
    pub fn get(&self, index: usize) -> u8 {
        #[cfg(feature = "extreme_assertions")]
        let _lock = sanity::SANITY_LOCK.lock().unwrap();
        let value = self.data[index];
        #[cfg(feature = "extreme_assertions")]
        {
            let data_addr = self.heap_range_start + (index << self.spec.log_bytes_in_region);
            sanity::verify_load::<u8>(&self.spec, data_addr, value);
        }
        value
    }
}

#[cfg(test)]
mod tests {
    use super::*;
    use crate::util::metadata::side_metadata::SideMetadataContext;

    // offset is not used in these tests.
    pub const ZERO_OFFSET: SideMetadataOffset = SideMetadataOffset { rel_offset: 0 };

    #[test]
    fn calculate_reserved_pages_one_spec() {
        // 1 bit per 8 bytes - 1:64
        let spec = SideMetadataSpec {
            name: "test_spec",
            is_global: true,
            offset: ZERO_OFFSET,
            log_num_of_bits: 0,
            log_bytes_in_region: 3,
        };
        let side_metadata = SideMetadataContext {
            global: vec![spec],
            local: vec![],
        };
        assert_eq!(side_metadata.calculate_reserved_pages(0), 0);
        assert_eq!(side_metadata.calculate_reserved_pages(63), 1);
        assert_eq!(side_metadata.calculate_reserved_pages(64), 1);
        assert_eq!(side_metadata.calculate_reserved_pages(65), 2);
        assert_eq!(side_metadata.calculate_reserved_pages(1024), 16);
    }

    #[test]
    fn calculate_reserved_pages_multi_specs() {
        // 1 bit per 8 bytes - 1:64
        let gspec = SideMetadataSpec {
            name: "gspec",
            is_global: true,
            offset: ZERO_OFFSET,
            log_num_of_bits: 0,
            log_bytes_in_region: 3,
        };
        // 2 bits per page - 2 / (4k * 8) = 1:16k
        let lspec = SideMetadataSpec {
            name: "lspec",
            is_global: false,
            offset: ZERO_OFFSET,
            log_num_of_bits: 1,
            log_bytes_in_region: 12,
        };
        let side_metadata = SideMetadataContext {
            global: vec![gspec],
            local: vec![lspec],
        };
        assert_eq!(side_metadata.calculate_reserved_pages(1024), 16 + 1);
    }

    use crate::util::heap::layout::vm_layout_constants;
    use crate::util::test_util::{serial_test, with_cleanup};
    use paste::paste;

    fn test_side_metadata(
        log_bits: usize,
        f: impl Fn(&SideMetadataSpec, Address, Address) + std::panic::RefUnwindSafe,
    ) {
        serial_test(|| {
            let spec = SideMetadataSpec {
                name: "Test Spec $tname",
                is_global: true,
                offset: SideMetadataOffset::addr(GLOBAL_SIDE_METADATA_BASE_ADDRESS),
                log_num_of_bits: log_bits,
                log_bytes_in_region: 12, // page size
            };
            let context = SideMetadataContext {
                global: vec![spec],
                local: vec![],
            };
            let mut sanity = SideMetadataSanity::new();
            sanity.verify_metadata_context("TestPolicy", &context);

            let data_addr = vm_layout_constants::HEAP_START;
            let meta_addr = address_to_meta_address(&spec, data_addr);
            with_cleanup(
                || {
                    let mmap_result = context.try_map_metadata_space(data_addr, BYTES_IN_PAGE);
                    assert!(mmap_result.is_ok());

                    f(&spec, data_addr, meta_addr);
                },
                || {
                    // Clear the metadata -- use u64 (max length we support)
                    assert!(log_bits <= 6);
                    let meta_ptr: *mut u64 = meta_addr.to_mut_ptr();
                    unsafe { *meta_ptr = 0 };

                    sanity::reset();
                },
            )
        })
    }

    fn max_value(log_bits: usize) -> u64 {
        (0..(1 << log_bits)).fold(0, |accum, x| accum + (1 << x))
    }
    #[test]
    fn test_max_value() {
        assert_eq!(max_value(0), 1);
        assert_eq!(max_value(1), 0b11);
        assert_eq!(max_value(2), 0b1111);
        assert_eq!(max_value(3), 255);
        assert_eq!(max_value(4), 65535);
    }

    macro_rules! test_side_metadata_access {
        ($tname: ident, $type: ty, $log_bits: expr) => {
            paste!{
                #[test]
                fn [<$tname _load>]() {
                    test_side_metadata($log_bits, |spec, data_addr, meta_addr| {
                        let meta_ptr: *mut $type = meta_addr.to_mut_ptr();

                        // Initial value should be 0
                        assert_eq!(unsafe { spec.load::<$type>(data_addr) }, 0);
                        assert_eq!(spec.load_atomic::<$type>(data_addr, Ordering::SeqCst), 0);

                        // Set to max
                        let max_value: $type = max_value($log_bits) as _;
                        unsafe { spec.store::<$type>(data_addr, max_value); }
                        assert_eq!(unsafe { spec.load::<$type>(data_addr) }, max_value);
                        assert_eq!(spec.load_atomic::<$type>(data_addr, Ordering::SeqCst), max_value);
                        assert_eq!(unsafe { *meta_ptr }, max_value);
                    });
                }

                #[test]
                fn [<$tname _store>]() {
                    test_side_metadata($log_bits, |spec, data_addr, meta_addr| {
                        let meta_ptr: *mut $type = meta_addr.to_mut_ptr();
                        let max_value: $type = max_value($log_bits) as _;

                        // Set the metadata byte(s) to all 1s
                        unsafe { *meta_ptr = <$type>::MAX; }
                        // Store 0 to the side metadata
                        unsafe { spec.store::<$type>(data_addr, 0); }
                        assert_eq!(unsafe { spec.load::<$type>(data_addr) }, 0);
                        // Only the affected bits are set to 0
                        assert_eq!(unsafe { *meta_ptr }, <$type>::MAX & (!max_value));
                    });
                }

                #[test]
                fn [<$tname _atomic_store>]() {
                    test_side_metadata($log_bits, |spec, data_addr, meta_addr| {
                        let meta_ptr: *mut $type = meta_addr.to_mut_ptr();
                        let max_value: $type = max_value($log_bits) as _;

                        // Set the metadata byte(s) to all 1s
                        unsafe { *meta_ptr = <$type>::MAX; }
                        // Store 0 to the side metadata
                        spec.store_atomic::<$type>(data_addr, 0, Ordering::SeqCst);
                        assert_eq!(unsafe { spec.load::<$type>(data_addr) }, 0);
                        // Only the affected bits are set to 0
                        assert_eq!(unsafe { *meta_ptr }, <$type>::MAX & (!max_value));
                    });
                }

                #[test]
                fn [<$tname _compare_exchange_success>]() {
                    test_side_metadata($log_bits, |spec, data_addr, meta_addr| {
                        let meta_ptr: *mut $type = meta_addr.to_mut_ptr();
                        let max_value: $type = max_value($log_bits) as _;
                        // Set the metadata byte(s) to all 1s
                        unsafe { *meta_ptr = <$type>::MAX; }
                        // Store 1 to the side metadata
                        spec.store_atomic::<$type>(data_addr, 1, Ordering::SeqCst);

                        let old_val = spec.load_atomic::<$type>(data_addr, Ordering::SeqCst);
                        assert_eq!(old_val, 1);

                        let new_val = 0;
                        let res = spec.compare_exchange_atomic::<$type>(data_addr, old_val, new_val, Ordering::SeqCst, Ordering::SeqCst);
                        assert!(res.is_ok());
                        assert_eq!(res.unwrap(), old_val, "old vals do not match");

                        let after_update = spec.load_atomic::<$type>(data_addr, Ordering::SeqCst);
                        assert_eq!(after_update, new_val);
                        // Only the affected bits are set to 0
                        assert_eq!(unsafe { *meta_ptr }, <$type>::MAX & (!max_value));
                    });
                }

                #[test]
                fn [<$tname _compare_exchange_fail>]() {
                    test_side_metadata($log_bits, |spec, data_addr, meta_addr| {
                        let meta_ptr: *mut $type = meta_addr.to_mut_ptr();
                        // Set the metadata byte(s) to all 1s
                        unsafe { *meta_ptr = <$type>::MAX; }
                        // Store 1 to the side metadata
                        spec.store_atomic::<$type>(data_addr, 1, Ordering::SeqCst);

                        let old_val = spec.load_atomic::<$type>(data_addr, Ordering::SeqCst);
                        assert_eq!(old_val, 1);

                        // make old_val outdated
                        spec.store_atomic::<$type>(data_addr, 0, Ordering::SeqCst);
                        let bits_before_cas = unsafe { *meta_ptr };

                        let new_val = 0;
                        let res = spec.compare_exchange_atomic::<$type>(data_addr, old_val, new_val, Ordering::SeqCst, Ordering::SeqCst);
                        assert!(res.is_err());
                        assert_eq!(res.err().unwrap(), 0);
                        let bits_after_cas = unsafe { *meta_ptr };
                        assert_eq!(bits_before_cas, bits_after_cas);
                    });
                }

                #[test]
                fn [<$tname _fetch_add_1>]() {
                    test_side_metadata($log_bits, |spec, data_addr, meta_addr| {
                        let meta_ptr: *mut $type = meta_addr.to_mut_ptr();
                        // Set the metadata byte(s) to all 1s
                        unsafe { *meta_ptr = <$type>::MAX; }
                        // Store 0 to the side metadata
                        spec.store_atomic::<$type>(data_addr, 0, Ordering::SeqCst);

                        let old_val = spec.load_atomic::<$type>(data_addr, Ordering::SeqCst);

                        let old_val_from_fetch = spec.fetch_add_atomic::<$type>(data_addr, 1, Ordering::SeqCst);
                        assert_eq!(old_val_from_fetch, old_val);

                        let new_val = spec.load_atomic::<$type>(data_addr, Ordering::SeqCst);
                        assert_eq!(new_val, 1);
                    });
                }

                #[test]
                fn [<$tname _fetch_add_max>]() {
                    test_side_metadata($log_bits, |spec, data_addr, meta_addr| {
                        let meta_ptr: *mut $type = meta_addr.to_mut_ptr();
                        let max_value: $type = max_value($log_bits) as _;
                        // Set the metadata byte(s) to all 1s
                        unsafe { *meta_ptr = <$type>::MAX; }
                        // Store 0 to the side metadata
                        spec.store_atomic::<$type>(data_addr, 0, Ordering::SeqCst);

                        let old_val = spec.load_atomic::<$type>(data_addr, Ordering::SeqCst);

                        let old_val_from_fetch = spec.fetch_add_atomic::<$type>(data_addr, max_value, Ordering::SeqCst);
                        assert_eq!(old_val_from_fetch, old_val);

                        let new_val = spec.load_atomic::<$type>(data_addr, Ordering::SeqCst);
                        assert_eq!(new_val, max_value);
                    });
                }

                #[test]
                fn [<$tname _fetch_add_overflow>]() {
                    test_side_metadata($log_bits, |spec, data_addr, meta_addr| {
                        let meta_ptr: *mut $type = meta_addr.to_mut_ptr();
                        let max_value: $type = max_value($log_bits) as _;
                        // Set the metadata byte(s) to all 1s
                        unsafe { *meta_ptr = <$type>::MAX; }
                        // Store max to the side metadata
                        spec.store_atomic::<$type>(data_addr, max_value, Ordering::SeqCst);

                        let old_val = spec.load_atomic::<$type>(data_addr, Ordering::SeqCst);

                        // add 1 to max value will cause overflow and wrap around to 0
                        let old_val_from_fetch = spec.fetch_add_atomic::<$type>(data_addr, 1, Ordering::SeqCst);
                        assert_eq!(old_val_from_fetch, old_val);

                        let new_val = spec.load_atomic::<$type>(data_addr, Ordering::SeqCst);
                        assert_eq!(new_val, 0);
                    });
                }

                #[test]
                fn [<$tname _fetch_sub_1>]() {
                    test_side_metadata($log_bits, |spec, data_addr, meta_addr| {
                        let meta_ptr: *mut $type = meta_addr.to_mut_ptr();
                        // Set the metadata byte(s) to all 1s
                        unsafe { *meta_ptr = <$type>::MAX; }
                        // Store 1 to the side metadata
                        spec.store_atomic::<$type>(data_addr, 1, Ordering::SeqCst);

                        let old_val = spec.load_atomic::<$type>(data_addr, Ordering::SeqCst);

                        let old_val_from_fetch = spec.fetch_sub_atomic::<$type>(data_addr, 1, Ordering::SeqCst);
                        assert_eq!(old_val_from_fetch, old_val);

                        let new_val = spec.load_atomic::<$type>(data_addr, Ordering::SeqCst);
                        assert_eq!(new_val, 0);
                    });
                }

                #[test]
                fn [<$tname _fetch_sub_max>]() {
                    test_side_metadata($log_bits, |spec, data_addr, meta_addr| {
                        let meta_ptr: *mut $type = meta_addr.to_mut_ptr();
                        let max_value: $type = max_value($log_bits) as _;
                        // Set the metadata byte(s) to all 1s
                        unsafe { *meta_ptr = <$type>::MAX; }
                        // Store max to the side metadata
                        spec.store_atomic::<$type>(data_addr, max_value, Ordering::SeqCst);

                        let old_val = spec.load_atomic::<$type>(data_addr, Ordering::SeqCst);

                        let old_val_from_fetch = spec.fetch_sub_atomic::<$type>(data_addr, max_value, Ordering::SeqCst);
                        assert_eq!(old_val_from_fetch, old_val);

                        let new_val = spec.load_atomic::<$type>(data_addr, Ordering::SeqCst);
                        assert_eq!(new_val, 0);
                    });
                }

                #[test]
                fn [<$tname _fetch_sub_overflow>]() {
                    test_side_metadata($log_bits, |spec, data_addr, meta_addr| {
                        let meta_ptr: *mut $type = meta_addr.to_mut_ptr();
                        let max_value: $type = max_value($log_bits) as _;
                        // Set the metadata byte(s) to all 1s
                        unsafe { *meta_ptr = <$type>::MAX; }
                        // Store 0 to the side metadata
                        spec.store_atomic::<$type>(data_addr, 0, Ordering::SeqCst);

                        let old_val = spec.load_atomic::<$type>(data_addr, Ordering::SeqCst);

                        // sub 1 from 0 will cause overflow, and wrap around to max
                        let old_val_from_fetch = spec.fetch_sub_atomic::<$type>(data_addr, 1, Ordering::SeqCst);
                        assert_eq!(old_val_from_fetch, old_val);

                        let new_val = spec.load_atomic::<$type>(data_addr, Ordering::SeqCst);
                        assert_eq!(new_val, max_value);
                    });
                }

                #[test]
                fn [<$tname _fetch_and>]() {
                    test_side_metadata($log_bits, |spec, data_addr, meta_addr| {
                        let meta_ptr: *mut $type = meta_addr.to_mut_ptr();
                        let max_value: $type = max_value($log_bits) as _;
                        // Set the metadata byte(s) to all 1s
                        unsafe { *meta_ptr = <$type>::MAX; }
                        // Store all 1s to the side metadata
                        spec.store_atomic::<$type>(data_addr, max_value, Ordering::SeqCst);

                        // max and max should be max
                        let old_val = spec.load_atomic::<$type>(data_addr, Ordering::SeqCst);
                        let old_val_from_fetch = spec.fetch_and_atomic::<$type>(data_addr, max_value, Ordering::SeqCst);
                        assert_eq!(old_val_from_fetch, old_val, "old values do not match");
                        assert_eq!(spec.load_atomic::<$type>(data_addr, Ordering::SeqCst), max_value, "load values do not match");
                        assert_eq!(unsafe { *meta_ptr }, <$type>::MAX, "raw values do not match");

                        // max and last_bit_zero should last_bit_zero
                        let last_bit_zero = max_value - 1;
                        let old_val = spec.load_atomic::<$type>(data_addr, Ordering::SeqCst);
                        let old_val_from_fetch = spec.fetch_and_atomic::<$type>(data_addr, last_bit_zero, Ordering::SeqCst);
                        assert_eq!(old_val_from_fetch, old_val);
                        assert_eq!(spec.load_atomic::<$type>(data_addr, Ordering::SeqCst), last_bit_zero);
                        assert_eq!(unsafe { *meta_ptr }, <$type>::MAX - 1);
                    });
                }

                #[test]
                fn [<$tname _fetch_or>]() {
                    test_side_metadata($log_bits, |spec, data_addr, meta_addr| {
                        let meta_ptr: *mut $type = meta_addr.to_mut_ptr();
                        let max_value: $type = max_value($log_bits) as _;
                        // Set the metadata byte(s) to all 0s
                        unsafe { *meta_ptr = 0; }
                        // Store 0 to the side metadata
                        spec.store_atomic::<$type>(data_addr, 0, Ordering::SeqCst);

                        // 0 or 0 should be 0
                        let old_val = spec.load_atomic::<$type>(data_addr, Ordering::SeqCst);
                        let old_val_from_fetch = spec.fetch_or_atomic::<$type>(data_addr, 0, Ordering::SeqCst);
                        assert_eq!(old_val_from_fetch, old_val);
                        assert_eq!(spec.load_atomic::<$type>(data_addr, Ordering::SeqCst), 0);
                        assert_eq!(unsafe { *meta_ptr }, 0);

                        // 0 and max should max
                        let old_val = spec.load_atomic::<$type>(data_addr, Ordering::SeqCst);
                        let old_val_from_fetch = spec.fetch_or_atomic::<$type>(data_addr, max_value, Ordering::SeqCst);
                        assert_eq!(old_val_from_fetch, old_val);
                        assert_eq!(spec.load_atomic::<$type>(data_addr, Ordering::SeqCst), max_value);
                        assert_eq!(unsafe { *meta_ptr }, max_value);
                    });
                }

                #[test]
                fn [<$tname _fetch_update_success>]() {
                    test_side_metadata($log_bits, |spec, data_addr, meta_addr| {
                        let meta_ptr: *mut $type = meta_addr.to_mut_ptr();
                        let max_value: $type = max_value($log_bits) as _;
                        // Set the metadata byte(s) to all 1s
                        unsafe { *meta_ptr = <$type>::MAX; }
                        // Store all 1s to the side metadata
                        spec.store_atomic::<$type>(data_addr, max_value, Ordering::SeqCst);

                        // update from max to zero
                        let old_val = spec.load_atomic::<$type>(data_addr, Ordering::SeqCst);
                        let fetch_res = spec.fetch_update_atomic::<$type, _>(data_addr, Ordering::SeqCst, Ordering::SeqCst, |_x: $type| Some(0));
                        assert!(fetch_res.is_ok());
                        assert_eq!(fetch_res.unwrap(), old_val);
                        assert_eq!(spec.load_atomic::<$type>(data_addr, Ordering::SeqCst), 0);
                        // Only the affected bits are set to 0
                        assert_eq!(unsafe { *meta_ptr }, <$type>::MAX & (!max_value));
                    });
                }

                #[test]
                fn [<$tname _fetch_update_fail>]() {
                    test_side_metadata($log_bits, |spec, data_addr, meta_addr| {
                        let meta_ptr: *mut $type = meta_addr.to_mut_ptr();
                        let max_value: $type = max_value($log_bits) as _;
                        // Set the metadata byte(s) to all 1s
                        unsafe { *meta_ptr = <$type>::MAX; }
                        // Store all 1s to the side metadata
                        spec.store_atomic::<$type>(data_addr, max_value, Ordering::SeqCst);

                        // update from max to zero
                        let old_val = spec.load_atomic::<$type>(data_addr, Ordering::SeqCst);
                        let fetch_res = spec.fetch_update_atomic::<$type, _>(data_addr, Ordering::SeqCst, Ordering::SeqCst, |_x: $type| None);
                        assert!(fetch_res.is_err());
                        assert_eq!(fetch_res.err().unwrap(), old_val);
                        assert_eq!(spec.load_atomic::<$type>(data_addr, Ordering::SeqCst), max_value);
                        // Only the affected bits are set to 0
                        assert_eq!(unsafe { *meta_ptr }, <$type>::MAX);
                    });
                }
            }
        }
    }

    test_side_metadata_access!(test_u1, u8, 0);
    test_side_metadata_access!(test_u2, u8, 1);
    test_side_metadata_access!(test_u4, u8, 2);
    test_side_metadata_access!(test_u8, u8, 3);
    test_side_metadata_access!(test_u16, u16, 4);
    test_side_metadata_access!(test_u32, u32, 5);
    test_side_metadata_access!(test_u64, u64, 6);
    test_side_metadata_access!(
        test_usize,
        usize,
        if cfg!(target_pointer_width = "64") {
            6
        } else if cfg!(target_pointer_width = "32") {
            5
        } else {
            unreachable!()
        }
    );

    #[test]
    fn test_bulk_update_meta_bits() {
        let raw_mem =
            unsafe { std::alloc::alloc_zeroed(std::alloc::Layout::from_size_align(8, 8).unwrap()) };
        let addr = Address::from_mut_ptr(raw_mem);

        SideMetadataSpec::set_meta_bits(addr, 0, addr, 4);
        assert_eq!(unsafe { addr.load::<u64>() }, 0b1111);

        SideMetadataSpec::zero_meta_bits(addr, 1, addr, 3);
        assert_eq!(unsafe { addr.load::<u64>() }, 0b1001);

        SideMetadataSpec::set_meta_bits(addr, 2, addr, 6);
        assert_eq!(unsafe { addr.load::<u64>() }, 0b0011_1101);

        SideMetadataSpec::zero_meta_bits(addr, 0, addr + 1usize, 0);
        assert_eq!(unsafe { addr.load::<u64>() }, 0b0);

<<<<<<< HEAD
=======
        SideMetadataSpec::set_meta_bits(addr, 2, addr + 1usize, 2);
        assert_eq!(unsafe { addr.load::<u64>() }, 0b11_1111_1100);

>>>>>>> da6e64b7
        SideMetadataSpec::set_meta_bits(addr, 0, addr + 1usize, 2);
        assert_eq!(unsafe { addr.load::<u64>() }, 0b11_1111_1111);
    }
}<|MERGE_RESOLUTION|>--- conflicted
+++ resolved
@@ -201,62 +201,13 @@
         }
     }
 
-<<<<<<< HEAD
-    pub(super) fn set_meta_bits(
-=======
     /// This method is used for bulk zeroing side metadata for a data address range.
     pub(super) fn zero_meta_bits(
->>>>>>> da6e64b7
         meta_start_addr: Address,
         meta_start_bit: u8,
         meta_end_addr: Address,
         meta_end_bit: u8,
     ) {
-<<<<<<< HEAD
-        // Start/end is the same, we don't need to do anything.
-        if meta_start_addr == meta_end_addr && meta_start_bit == meta_end_bit {
-            return;
-        }
-
-        // Setting bytes
-        if meta_start_bit == 0 && meta_end_bit == 0 {
-            // println!("memset({}, 0xff, {})", meta_start_addr, meta_end_addr - meta_start_addr);
-            memory::set(meta_start_addr, 0xff, meta_end_addr - meta_start_addr);
-            return;
-        }
-
-        if meta_start_addr == meta_end_addr {
-            // we are setting selected bits in one byte
-            let mask: u8 = !(u8::MAX << meta_end_bit) & (u8::MAX << meta_start_bit); // Get a mask that the bits we need to set are 1, and the other bits are 0.
-
-            // println!("fetch_or {} with mask {:b}", meta_start_addr, mask);
-            unsafe { meta_start_addr.as_ref::<AtomicU8>() }.fetch_or(mask, Ordering::SeqCst);
-        } else if meta_start_addr + 1usize == meta_end_addr && meta_end_bit == 0 {
-            // we are setting the rest bits in one byte
-            let mask = u8::MAX << meta_start_bit; // Get a mask that the bits we need to set are 1, and the other bits are 0.
-
-            // println!("fetch_or {} with mask {:b}", meta_start_addr, mask);
-            unsafe { meta_start_addr.as_ref::<AtomicU8>() }.fetch_or(mask, Ordering::SeqCst);
-        } else {
-            // zero bits in the first byte
-            Self::set_meta_bits(meta_start_addr, meta_start_bit, meta_start_addr + 1usize, 0);
-            // zero bytes in the middle
-            Self::set_meta_bits(meta_start_addr + 1usize, 0, meta_end_addr, 0);
-            // zero bits in the last byte
-            Self::set_meta_bits(meta_end_addr, 0, meta_end_addr, meta_end_bit);
-        }
-    }
-
-    pub fn bulk_initialize_metadata(
-        &self,
-        start: Address,
-        size: usize,
-        init_fn: &impl Fn(Address, u8, Address, u8),
-    ) {
-        // Zero for a contiguous side metadata spec. We can simply calculate the data end address, and
-        // calculate the metadata address for the data end.
-        let initialize_contiguous = |data_start: Address, data_bytes: usize| {
-=======
         let zero_bytes = |start: Address, end: Address| {
             memory::zero(start, end - start);
         };
@@ -313,7 +264,6 @@
         // Update bits for a contiguous side metadata spec. We can simply calculate the data end address, and
         // calculate the metadata address for the data end.
         let update_contiguous = |data_start: Address, data_bytes: usize| {
->>>>>>> da6e64b7
             if data_bytes == 0 {
                 return;
             }
@@ -321,11 +271,7 @@
             let meta_start_shift = meta_byte_lshift(self, data_start);
             let meta_end = address_to_meta_address(self, data_start + data_bytes);
             let meta_end_shift = meta_byte_lshift(self, data_start + data_bytes);
-<<<<<<< HEAD
-            init_fn(meta_start, meta_start_shift, meta_end, meta_end_shift);
-=======
             update_meta_bits(meta_start, meta_start_shift, meta_end, meta_end_shift);
->>>>>>> da6e64b7
         };
 
         // Update bits for a discontiguous side metadata spec (chunked metadata). The side metadata for different
@@ -336,11 +282,7 @@
         // Instead, we compute how many bytes/bits we need to update.
         // The data for which the metadata will be updates has to be in the same chunk.
         #[cfg(target_pointer_width = "32")]
-<<<<<<< HEAD
-        let initialize_discontiguous = |data_start: Address, data_bytes: usize| {
-=======
         let update_discontiguous = |data_start: Address, data_bytes: usize| {
->>>>>>> da6e64b7
             use crate::util::constants::BITS_IN_BYTE;
             if data_bytes == 0 {
                 return;
@@ -367,19 +309,11 @@
                 (end_addr, end_bit)
             };
 
-<<<<<<< HEAD
-            init_fn(meta_start, meta_start_shift, meta_end, meta_end_shift);
-        };
-
-        if cfg!(target_pointer_width = "64") || self.is_global {
-            initialize_contiguous(start, size);
-=======
             update_meta_bits(meta_start, meta_start_shift, meta_end, meta_end_shift);
         };
 
         if cfg!(target_pointer_width = "64") || self.is_global {
             update_contiguous(start, size);
->>>>>>> da6e64b7
         }
         #[cfg(target_pointer_width = "32")]
         if !self.is_global {
@@ -388,17 +322,6 @@
                 - start.align_down(BYTES_IN_CHUNK))
                 / BYTES_IN_CHUNK;
             if chunk_num == 0 {
-<<<<<<< HEAD
-                initialize_discontiguous(start, size);
-            } else {
-                let second_data_chunk = start.align_up(BYTES_IN_CHUNK);
-                // bzero the first sub-chunk
-                initialize_discontiguous(start, second_data_chunk - start);
-
-                let last_data_chunk = (start + size).align_down(BYTES_IN_CHUNK);
-                // bzero the last sub-chunk
-                initialize_discontiguous(last_data_chunk, start + size - last_data_chunk);
-=======
                 update_discontiguous(start, size);
             } else {
                 let second_data_chunk = start.align_up(BYTES_IN_CHUNK);
@@ -408,27 +331,18 @@
                 let last_data_chunk = (start + size).align_down(BYTES_IN_CHUNK);
                 // bzero the last sub-chunk
                 update_discontiguous(last_data_chunk, start + size - last_data_chunk);
->>>>>>> da6e64b7
                 let mut next_data_chunk = second_data_chunk;
 
                 // bzero all chunks in the middle
                 while next_data_chunk != last_data_chunk {
-<<<<<<< HEAD
-                    initialize_discontiguous(next_data_chunk, BYTES_IN_CHUNK);
-=======
                     update_discontiguous(next_data_chunk, BYTES_IN_CHUNK);
->>>>>>> da6e64b7
                     next_data_chunk += BYTES_IN_CHUNK;
                 }
             }
         }
     }
 
-<<<<<<< HEAD
-    /// Bulk-zero a specific metadata for a chunk. Note that this method is more sophisiticated than a simple memset, especially in the following
-=======
     /// Bulk-zero a specific metadata for a memory region. Note that this method is more sophisiticated than a simple memset, especially in the following
->>>>>>> da6e64b7
     /// cases:
     /// * the metadata for the range includes partial bytes (a few bits in the same byte).
     /// * for 32 bits local side metadata, the side metadata is stored in discontiguous chunks, we will have to bulk zero for each chunk's side metadata.
@@ -437,10 +351,6 @@
     ///
     /// * `start`: The starting address of a memory region. The side metadata starting from this data address will be zeroed.
     /// * `size`: The size of the memory region.
-<<<<<<< HEAD
-    ///
-=======
->>>>>>> da6e64b7
     pub fn bzero_metadata(&self, start: Address, size: usize) {
         #[cfg(feature = "extreme_assertions")]
         let _lock = sanity::SANITY_LOCK.lock().unwrap();
@@ -448,11 +358,6 @@
         #[cfg(feature = "extreme_assertions")]
         sanity::verify_bzero(self, start, size);
 
-<<<<<<< HEAD
-        self.bulk_initialize_metadata(start, size, &Self::zero_meta_bits)
-    }
-
-=======
         self.bulk_update_metadata(start, size, &Self::zero_meta_bits)
     }
 
@@ -465,7 +370,6 @@
     ///
     /// * `start`: The starting address of a memory region. The side metadata starting from this data address will be set to all 1s in the bits.
     /// * `size`: The size of the memory region.
->>>>>>> da6e64b7
     pub fn bset_metadata(&self, start: Address, size: usize) {
         #[cfg(feature = "extreme_assertions")]
         let _lock = sanity::SANITY_LOCK.lock().unwrap();
@@ -473,11 +377,7 @@
         #[cfg(feature = "extreme_assertions")]
         sanity::verify_bset(self, start, size);
 
-<<<<<<< HEAD
-        self.bulk_initialize_metadata(start, size, &Self::set_meta_bits)
-=======
         self.bulk_update_metadata(start, size, &Self::set_meta_bits)
->>>>>>> da6e64b7
     }
 
     /// This is a wrapper method for implementing side metadata access. It does nothing other than
@@ -1727,12 +1627,9 @@
         SideMetadataSpec::zero_meta_bits(addr, 0, addr + 1usize, 0);
         assert_eq!(unsafe { addr.load::<u64>() }, 0b0);
 
-<<<<<<< HEAD
-=======
         SideMetadataSpec::set_meta_bits(addr, 2, addr + 1usize, 2);
         assert_eq!(unsafe { addr.load::<u64>() }, 0b11_1111_1100);
 
->>>>>>> da6e64b7
         SideMetadataSpec::set_meta_bits(addr, 0, addr + 1usize, 2);
         assert_eq!(unsafe { addr.load::<u64>() }, 0b11_1111_1111);
     }
