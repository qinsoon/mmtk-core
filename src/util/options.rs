--- conflicted
+++ resolved
@@ -685,12 +685,6 @@
     // The start of vmspace.
     vm_space_start:        Address              [env_var: true, command_line: true]  [always_valid] = Address::ZERO,
     // The size of vmspace.
-<<<<<<< HEAD
-    // FIXME: This value is set for JikesRVM. We need a proper way to set options.
-    //   We need to set these values programmatically in VM specific code.
-    vm_space_start:        crate::util::Address [env_var: false, command_line: true] [always_valid] = crate::util::Address::ZERO,
-=======
->>>>>>> 6d93af7c
     vm_space_size:         usize                [env_var: true, command_line: true] [|v: &usize| *v > 0]    = usize::MAX,
     // Perf events to measure
     // Semicolons are used to separate events
