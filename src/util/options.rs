--- conflicted
+++ resolved
@@ -449,15 +449,6 @@
                 .parse::<u64>()
                 .map_err(|e| e.to_string())?;
             let size = if s.ends_with('k') {
-<<<<<<< HEAD
-                num * Self::K
-            } else if s.ends_with('m') {
-                num * Self::M
-            } else if s.ends_with('g') {
-                num * Self::G
-            } else if s.ends_with('t') {
-                num * Self::T
-=======
                 num.checked_mul(Self::K)
             } else if s.ends_with('m') {
                 num.checked_mul(Self::M)
@@ -465,7 +456,6 @@
                 num.checked_mul(Self::G)
             } else if s.ends_with('t') {
                 num.checked_mul(Self::T)
->>>>>>> 2300ce1d
             } else {
                 return Err(format!(
                     "Unknown size descriptor: {:?}",
@@ -473,17 +463,12 @@
                 ));
             };
 
-<<<<<<< HEAD
-            size.try_into()
-                .map_err(|_| format!("size overflow: {}", size))
-=======
             if let Some(size) = size {
                 size.try_into()
                     .map_err(|_| format!("size overflow: {}", size))
             } else {
                 Err(format!("size overflow: {}", s))
             }
->>>>>>> 2300ce1d
         } else {
             s.parse::<usize>().map_err(|e| e.to_string())
         }
@@ -589,10 +574,7 @@
             GCTriggerSelector::from_str("FixedHeapSize:4m"),
             Ok(GCTriggerSelector::FixedHeapSize(4 * 1024 * 1024))
         );
-<<<<<<< HEAD
-=======
         #[cfg(target_pointer_width = "64")]
->>>>>>> 2300ce1d
         assert_eq!(
             GCTriggerSelector::from_str("FixedHeapSize:4t"),
             Ok(GCTriggerSelector::FixedHeapSize(
