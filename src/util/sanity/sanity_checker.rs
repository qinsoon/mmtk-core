--- conflicted
+++ resolved
@@ -36,19 +36,10 @@
 
     /// Cache a list of root edges to the sanity checker.
     pub fn add_root_edges(&mut self, roots: Vec<ES>) {
-<<<<<<< HEAD
-        trace!("Add sanity root edges: {:?}", roots);
-=======
->>>>>>> 8dd1b732
         self.root_edges.push(roots)
     }
 
     pub fn add_root_nodes(&mut self, roots: Vec<ObjectReference>) {
-<<<<<<< HEAD
-        trace!("Add sanity root nodes: {:?}", roots);
-        trace!("\n{}", std::backtrace::Backtrace::capture());
-=======
->>>>>>> 8dd1b732
         self.root_nodes.push(roots)
     }
 
@@ -92,12 +83,6 @@
         // }
         {
             let sanity_checker = mmtk.sanity_checker.lock().unwrap();
-<<<<<<< HEAD
-            debug!("Sanity cached roots:");
-            debug!("edges: {:?}", sanity_checker.root_edges);
-            debug!("nodes: {:?}", sanity_checker.root_nodes);
-=======
->>>>>>> 8dd1b732
             for roots in &sanity_checker.root_edges {
                 scheduler.work_buckets[WorkBucketStage::Closure].add(
                     SanityGCProcessEdges::<P::VM>::new(roots.clone(), true, mmtk),
