--- conflicted
+++ resolved
@@ -67,16 +67,9 @@
 
         scheduler.reset_state();
 
-<<<<<<< HEAD
-        #[cfg(feature = "extreme_assertions")]
-        if crate::util::edge_logger::should_check_duplicate_edges(&*mmtk.plan) {
-            mmtk.edge_logger.reset();
-        }
-=======
         // We are going to do sanity GC which will traverse the object graph again. Reset edge logger to clear recorded edges.
         #[cfg(feature = "extreme_assertions")]
         mmtk.edge_logger.reset();
->>>>>>> da6e64b7
 
         plan.base().inside_sanity.store(true, Ordering::SeqCst);
         // Stop & scan mutators (mutator scanning can happen before STW)
@@ -107,11 +100,6 @@
                 ));
             }
         }
-<<<<<<< HEAD
-        // scheduler.work_buckets[WorkBucketStage::Prepare]
-        //     .add(ScanVMSpecificRoots::<SanityGCProcessEdges<P::VM>>::new());
-=======
->>>>>>> da6e64b7
         // Prepare global/collectors/mutators
         worker.scheduler().work_buckets[WorkBucketStage::Prepare]
             .add(SanityPrepare::<P>::new(plan.downcast_ref::<P>().unwrap()));
