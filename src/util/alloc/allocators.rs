use std::mem::size_of;
use std::mem::MaybeUninit;

use memoffset::offset_of;

use crate::plan::Plan;
use crate::policy::largeobjectspace::LargeObjectSpace;
use crate::policy::marksweepspace::malloc_ms::MallocSpace;
use crate::policy::marksweepspace::native_ms::MarkSweepSpace;
use crate::policy::space::Space;
use crate::util::alloc::LargeObjectAllocator;
use crate::util::alloc::MallocAllocator;
use crate::util::alloc::{Allocator, BumpAllocator, ImmixAllocator};
use crate::util::VMMutatorThread;
use crate::vm::VMBinding;
use crate::Mutator;

use super::FreeListAllocator;
use super::MarkCompactAllocator;

pub(crate) const MAX_BUMP_ALLOCATORS: usize = 6;
pub(crate) const MAX_LARGE_OBJECT_ALLOCATORS: usize = 2;
pub(crate) const MAX_MALLOC_ALLOCATORS: usize = 1;
pub(crate) const MAX_IMMIX_ALLOCATORS: usize = 1;
pub(crate) const MAX_FREE_LIST_ALLOCATORS: usize = 2;
pub(crate) const MAX_MARK_COMPACT_ALLOCATORS: usize = 1;

// The allocators set owned by each mutator. We provide a fixed number of allocators for each allocator type in the mutator,
// and each plan will select part of the allocators to use.
// Note that this struct is part of the Mutator struct.
// We are trying to make it fixed-sized so that VM bindings can easily define a Mutator type to have the exact same layout as our Mutator struct.
#[repr(C)]
pub struct Allocators<VM: VMBinding> {
    pub bump_pointer: [MaybeUninit<BumpAllocator<VM>>; MAX_BUMP_ALLOCATORS],
    pub large_object: [MaybeUninit<LargeObjectAllocator<VM>>; MAX_LARGE_OBJECT_ALLOCATORS],
    pub malloc: [MaybeUninit<MallocAllocator<VM>>; MAX_MALLOC_ALLOCATORS],
    pub immix: [MaybeUninit<ImmixAllocator<VM>>; MAX_IMMIX_ALLOCATORS],
    pub free_list: [MaybeUninit<FreeListAllocator<VM>>; MAX_FREE_LIST_ALLOCATORS],
    pub markcompact: [MaybeUninit<MarkCompactAllocator<VM>>; MAX_MARK_COMPACT_ALLOCATORS],
}

impl<VM: VMBinding> Allocators<VM> {
    /// # Safety
    /// The selector needs to be valid, and points to an allocator that has been initialized.
    pub unsafe fn get_allocator(&self, selector: AllocatorSelector) -> &dyn Allocator<VM> {
        match selector {
            AllocatorSelector::BumpPointer(index) => {
                self.bump_pointer[index as usize].assume_init_ref()
            }
            AllocatorSelector::LargeObject(index) => {
                self.large_object[index as usize].assume_init_ref()
            }
            AllocatorSelector::Malloc(index) => self.malloc[index as usize].assume_init_ref(),
            AllocatorSelector::Immix(index) => self.immix[index as usize].assume_init_ref(),
            AllocatorSelector::FreeList(index) => self.free_list[index as usize].assume_init_ref(),
            AllocatorSelector::MarkCompact(index) => {
                self.markcompact[index as usize].assume_init_ref()
            }
            AllocatorSelector::None => panic!("Allocator mapping is not initialized"),
        }
    }

    /// # Safety
    /// The selector needs to be valid, and points to an allocator that has been initialized.
    pub unsafe fn get_allocator_mut(
        &mut self,
        selector: AllocatorSelector,
    ) -> &mut dyn Allocator<VM> {
        match selector {
            AllocatorSelector::BumpPointer(index) => {
                self.bump_pointer[index as usize].assume_init_mut()
            }
            AllocatorSelector::LargeObject(index) => {
                self.large_object[index as usize].assume_init_mut()
            }
            AllocatorSelector::Malloc(index) => self.malloc[index as usize].assume_init_mut(),
            AllocatorSelector::Immix(index) => self.immix[index as usize].assume_init_mut(),
            AllocatorSelector::FreeList(index) => self.free_list[index as usize].assume_init_mut(),
            AllocatorSelector::MarkCompact(index) => {
                self.markcompact[index as usize].assume_init_mut()
            }
            AllocatorSelector::None => panic!("Allocator mapping is not initialized"),
        }
    }

    pub fn new(
        mutator_tls: VMMutatorThread,
        plan: &'static dyn Plan<VM = VM>,
        space_mapping: &[(AllocatorSelector, &'static dyn Space<VM>)],
    ) -> Self {
        let mut ret = Allocators {
            bump_pointer: unsafe { MaybeUninit::uninit().assume_init() },
            large_object: unsafe { MaybeUninit::uninit().assume_init() },
            malloc: unsafe { MaybeUninit::uninit().assume_init() },
            immix: unsafe { MaybeUninit::uninit().assume_init() },
            free_list: unsafe { MaybeUninit::uninit().assume_init() },
            markcompact: unsafe { MaybeUninit::uninit().assume_init() },
        };

        for &(selector, space) in space_mapping.iter() {
            match selector {
                AllocatorSelector::BumpPointer(index) => {
                    ret.bump_pointer[index as usize].write(BumpAllocator::new(
                        mutator_tls.0,
                        space,
                        plan,
                    ));
                }
                AllocatorSelector::LargeObject(index) => {
                    ret.large_object[index as usize].write(LargeObjectAllocator::new(
                        mutator_tls.0,
                        space.downcast_ref::<LargeObjectSpace<VM>>().unwrap(),
                        plan,
                    ));
                }
                AllocatorSelector::Malloc(index) => {
                    ret.malloc[index as usize].write(MallocAllocator::new(
                        mutator_tls.0,
                        space.downcast_ref::<MallocSpace<VM>>().unwrap(),
                        plan,
                    ));
                }
                AllocatorSelector::Immix(index) => {
                    ret.immix[index as usize].write(ImmixAllocator::new(
                        mutator_tls.0,
                        Some(space),
                        plan,
                        false,
                    ));
                }
                AllocatorSelector::FreeList(index) => {
                    ret.free_list[index as usize].write(FreeListAllocator::new(
                        mutator_tls.0,
                        space.downcast_ref::<MarkSweepSpace<VM>>().unwrap(),
                        plan,
                    ));
                }
                AllocatorSelector::MarkCompact(index) => {
                    ret.markcompact[index as usize].write(MarkCompactAllocator::new(
                        mutator_tls.0,
                        space,
                        plan,
                    ));
                }
                AllocatorSelector::None => panic!("Allocator mapping is not initialized"),
            }
        }

        ret
    }
}

// This type describe which allocator in the allocators set.
// For VM binding implementors, this type is equivalent to the following native types:
// #[repr(C)]
// struct AllocatorSelector {
//   tag: AllocatorSelectorTag,
//   payload: u8,
// }
// #[repr(u8)]
// enum AllocatorSelectorTag {
//   BumpPointer,
//   LargeObject,
// }
#[repr(C, u8)]
#[derive(Copy, Clone, Debug, PartialEq, Eq, Hash, PartialOrd, Ord, Default)]
pub enum AllocatorSelector {
    BumpPointer(u8),
    LargeObject(u8),
    Malloc(u8),
    Immix(u8),
    MarkCompact(u8),
    FreeList(u8),
    #[default]
    None,
<<<<<<< HEAD
=======
}

impl Default for AllocatorSelector {
    fn default() -> Self {
        AllocatorSelector::None
    }
}

/// This type describes allocator information. It is used to
/// generate fast paths for the GC. All offset fields are relative to [`Mutator`](crate::Mutator).
#[repr(C, u8)]
#[derive(Copy, Clone, Debug, PartialEq, Eq, Hash, PartialOrd, Ord)]
pub enum AllocatorInfo {
    BumpPointer { bump_pointer_offset: usize },
    // FIXME: Add free-list fast-path
    Unimplemented,
    None,
}

impl Default for AllocatorInfo {
    fn default() -> Self {
        AllocatorInfo::None
    }
}

impl AllocatorInfo {
    /// Return an AllocatorInfo for the given allocator selector. This method is provided
    /// so that VM compilers may generate allocator fast-path and load fields for the fast-path.
    ///
    /// Arguments:
    /// * `selector`: The allocator selector to query.
    pub fn new<VM: VMBinding>(selector: AllocatorSelector) -> AllocatorInfo {
        match selector {
            AllocatorSelector::BumpPointer(index) => {
                let base_offset = offset_of!(Mutator<VM>, allocators)
                    + offset_of!(Allocators<VM>, bump_pointer)
                    + size_of::<BumpAllocator<VM>>() * index as usize;
                let bump_pointer_offset = offset_of!(BumpAllocator<VM>, bump_pointer);

                AllocatorInfo::BumpPointer {
                    bump_pointer_offset: base_offset + bump_pointer_offset,
                }
            }

            AllocatorSelector::Immix(index) => {
                let base_offset = offset_of!(Mutator<VM>, allocators)
                    + offset_of!(Allocators<VM>, immix)
                    + size_of::<ImmixAllocator<VM>>() * index as usize;
                let bump_pointer_offset = offset_of!(ImmixAllocator<VM>, bump_pointer);

                AllocatorInfo::BumpPointer {
                    bump_pointer_offset: base_offset + bump_pointer_offset,
                }
            }

            AllocatorSelector::MarkCompact(index) => {
                let base_offset = offset_of!(Mutator<VM>, allocators)
                    + offset_of!(Allocators<VM>, markcompact)
                    + size_of::<MarkCompactAllocator<VM>>() * index as usize;
                let bump_offset =
                    base_offset + offset_of!(MarkCompactAllocator<VM>, bump_allocator);
                let bump_pointer_offset = offset_of!(BumpAllocator<VM>, bump_pointer);

                AllocatorInfo::BumpPointer {
                    bump_pointer_offset: bump_offset + bump_pointer_offset,
                }
            }

            AllocatorSelector::FreeList(_) => AllocatorInfo::Unimplemented,
            _ => AllocatorInfo::None,
        }
    }
>>>>>>> 9175e68a
}<|MERGE_RESOLUTION|>--- conflicted
+++ resolved
@@ -173,14 +173,6 @@
     FreeList(u8),
     #[default]
     None,
-<<<<<<< HEAD
-=======
-}
-
-impl Default for AllocatorSelector {
-    fn default() -> Self {
-        AllocatorSelector::None
-    }
 }
 
 /// This type describes allocator information. It is used to
@@ -192,12 +184,6 @@
     // FIXME: Add free-list fast-path
     Unimplemented,
     None,
-}
-
-impl Default for AllocatorInfo {
-    fn default() -> Self {
-        AllocatorInfo::None
-    }
 }
 
 impl AllocatorInfo {
@@ -247,5 +233,4 @@
             _ => AllocatorInfo::None,
         }
     }
->>>>>>> 9175e68a
 }