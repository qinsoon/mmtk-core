--- conflicted
+++ resolved
@@ -14,24 +14,11 @@
     /// [`VMThread`] associated with this allocator instance
     pub tls: VMThread,
     /// [`Space`](src/policy/space/Space) instance associated with this allocator instance.
-<<<<<<< HEAD
     space: ArcFlexMut<MallocSpace<VM>>,
-    context: Arc<AllocatorContext<VM>>,
-    _pad: usize,
-}
-
-impl<VM: VMBinding> Allocator<VM> for MallocAllocator<VM> {
-=======
-    space: &'static MallocSpace<VM>,
     context: Arc<AllocatorContext<VM>>,
 }
 
 impl<VM: VMBinding> Allocator<VM> for MallocAllocator<VM> {
-    fn get_space(&self) -> &'static dyn Space<VM> {
-        self.space as &'static dyn Space<VM>
-    }
-
->>>>>>> a58246d6
     fn get_context(&self) -> &AllocatorContext<VM> {
         &self.context
     }
@@ -63,21 +50,13 @@
 impl<VM: VMBinding> MallocAllocator<VM> {
     pub(crate) fn new(
         tls: VMThread,
-<<<<<<< HEAD
         space: ArcFlexMut<MallocSpace<VM>>,
-=======
-        space: &'static MallocSpace<VM>,
->>>>>>> a58246d6
         context: Arc<AllocatorContext<VM>>,
     ) -> Self {
         MallocAllocator {
             tls,
             space,
             context,
-<<<<<<< HEAD
-            _pad: 0,
-=======
->>>>>>> a58246d6
         }
     }
 }