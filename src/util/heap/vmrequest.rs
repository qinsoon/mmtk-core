--- conflicted
+++ resolved
@@ -5,24 +5,9 @@
 #[derive(Clone, Copy, Debug)]
 pub enum VMRequest {
     Discontiguous,
-<<<<<<< HEAD
-    Fixed {
-        start: Address,
-        extent: usize,
-    },
-    Extent {
-        extent: usize,
-        top: bool,
-    },
-    Fraction {
-        frac: f32,
-        top: bool,
-    },
-=======
     Fixed { start: Address, extent: usize },
     Extent { extent: usize, top: bool },
     Fraction { frac: f32, top: bool },
->>>>>>> 6d93af7c
 }
 
 impl VMRequest {
