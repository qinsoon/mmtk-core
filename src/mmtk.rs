--- conflicted
+++ resolved
@@ -106,11 +106,7 @@
 pub struct MMTK<VM: VMBinding> {
     pub(crate) options: Arc<Options>,
     pub(crate) state: Arc<GlobalState>,
-<<<<<<< HEAD
     pub(crate) plan: Box<dyn Plan<VM = VM>>,
-=======
-    pub(crate) plan: UnsafeCell<Box<dyn Plan<VM = VM>>>,
->>>>>>> a58246d6
     pub(crate) reference_processors: ReferenceProcessors,
     pub(crate) finalizable_processor:
         Mutex<FinalizableProcessor<<VM::VMReferenceGlue as ReferenceGlue<VM>>::FinalizableType>>,
@@ -201,11 +197,7 @@
         MMTK {
             options,
             state,
-<<<<<<< HEAD
             plan,
-=======
-            plan: UnsafeCell::new(plan),
->>>>>>> a58246d6
             reference_processors: ReferenceProcessors::new(),
             finalizable_processor: Mutex::new(FinalizableProcessor::<
                 <VM::VMReferenceGlue as ReferenceGlue<VM>>::FinalizableType,
@@ -243,8 +235,6 @@
     #[cfg(feature = "sanity")]
     pub(crate) fn sanity_begin(&self) {
         self.inside_sanity.store(true, Ordering::Relaxed)
-<<<<<<< HEAD
-=======
     }
 
     #[cfg(feature = "sanity")]
@@ -348,93 +338,6 @@
     }
 
     pub fn get_plan(&self) -> &dyn Plan<VM = VM> {
-        unsafe { &**(self.plan.get()) }
->>>>>>> a58246d6
-    }
-
-    #[cfg(feature = "sanity")]
-    pub(crate) fn sanity_end(&self) {
-        self.inside_sanity.store(false, Ordering::Relaxed)
-    }
-
-    #[cfg(feature = "sanity")]
-    pub(crate) fn is_in_sanity(&self) -> bool {
-        self.inside_sanity.load(Ordering::Relaxed)
-    }
-
-    pub(crate) fn set_gc_status(&self, s: GcStatus) {
-        let mut gc_status = self.state.gc_status.lock().unwrap();
-        if *gc_status == GcStatus::NotInGC {
-            self.state.stacks_prepared.store(false, Ordering::SeqCst);
-            // FIXME stats
-            self.stats.start_gc();
-        }
-        *gc_status = s;
-        if *gc_status == GcStatus::NotInGC {
-            // FIXME stats
-            if self.stats.get_gathering_stats() {
-                self.stats.end_gc();
-            }
-        }
-    }
-
-    pub fn gc_in_progress(&self) -> bool {
-        *self.state.gc_status.lock().unwrap() != GcStatus::NotInGC
-    }
-
-    pub fn gc_in_progress_proper(&self) -> bool {
-        *self.state.gc_status.lock().unwrap() == GcStatus::GcProper
-    }
-
-    /// The application code has requested a collection. This is just a GC hint, and
-    /// we may ignore it.
-    ///
-    /// # Arguments
-    /// * `tls`: The mutator thread that requests the GC
-    /// * `force`: The request cannot be ignored (except for NoGC)
-    /// * `exhaustive`: The requested GC should be exhaustive. This is also a hint.
-    pub fn handle_user_collection_request(
-        &self,
-        tls: VMMutatorThread,
-        force: bool,
-        exhaustive: bool,
-    ) {
-        use crate::vm::Collection;
-        if !self.get_plan().constraints().collects_garbage {
-            warn!("User attempted a collection request, but the plan can not do GC. The request is ignored.");
-            return;
-        }
-
-        if force || !*self.options.ignore_system_gc {
-            info!("User triggering collection");
-            if exhaustive {
-                if let Some(gen) = self.get_plan().generational() {
-                    gen.force_full_heap_collection();
-                }
-            }
-
-            self.state
-                .user_triggered_collection
-                .store(true, Ordering::Relaxed);
-            self.gc_requester.request();
-            VM::VMCollection::block_for_gc(tls);
-        }
-    }
-
-    /// MMTK has requested stop-the-world activity (e.g., stw within a concurrent gc).
-    // This is not used, as we do not have a concurrent plan.
-    #[allow(unused)]
-    pub fn trigger_internal_collection_request(&self) {
-        self.state
-            .last_internal_triggered_collection
-            .store(true, Ordering::Relaxed);
-        self.state
-            .internal_triggered_collection
-            .store(true, Ordering::Relaxed);
-        self.gc_requester.request();
-    }
-
-    pub fn get_plan(&self) -> &dyn Plan<VM = VM> {
         &*self.plan
     }
 
