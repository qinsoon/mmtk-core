--- conflicted
+++ resolved
@@ -25,9 +25,6 @@
 use util::heap::layout::vm_layout_constants::HEAP_START;
 use util::heap::layout::vm_layout_constants::HEAP_END;
 use util::OpaquePointer;
-<<<<<<< HEAD
-use crate::mmtk::OPTIONS_PROCESSOR;
-use util::opaque_pointer::UNINITIALIZED_OPAQUE_POINTER;
 use vm::VMBinding;
 use mmtk::MMTK;
 
@@ -38,59 +35,29 @@
 pub fn gc_init<VM: VMBinding>(mmtk: &MMTK<VM>, heap_size: usize) {
     ::util::logger::init().unwrap();
     mmtk.plan.gc_init(heap_size, &mmtk.vm_map);
-=======
-use crate::mmtk::SINGLETON;
-use vm::VMBinding;
-use mmtk::MMTK;
-
-pub fn start_control_collector<VM: VMBinding>(mmtk: &MMTK<VM>, tls: OpaquePointer) {
-    mmtk.plan.common().control_collector_context.run(tls);
-}
-
-pub fn gc_init<VM: VMBinding>(mmtk: &MMTK<VM>, heap_size: usize) {
-    ::util::logger::init().unwrap();
-    mmtk.plan.gc_init(heap_size, &SINGLETON.vm_map);
->>>>>>> ee7ab348
     mmtk.plan.common().initialized.store(true, Ordering::SeqCst);
 
     // TODO: We should have an option so we know whether we should spawn the controller.
 //    thread::spawn(|| {
 //        SINGLETON.plan.common().control_collector_context.run(UNINITIALIZED_OPAQUE_POINTER )
 //    });
-<<<<<<< HEAD
 }
 
 pub fn bind_mutator<VM: VMBinding>(mmtk: &'static MMTK<VM>, tls: OpaquePointer) -> *mut c_void {
     SelectedPlan::bind_mutator(&mmtk.plan, tls)
-}
-
-pub unsafe fn alloc<VM: VMBinding>(mutator: *mut c_void, size: usize,
-             align: usize, offset: isize, allocator: Allocator) -> *mut c_void {
-    let local = &mut *(mutator as *mut <SelectedPlan<VM> as Plan<VM>>::MutatorT);
-    local.alloc(size, align, offset, allocator).as_usize() as *mut c_void
-=======
-}
-
-pub fn bind_mutator<VM: VMBinding>(mmtk: &MMTK<VM>, tls: OpaquePointer) -> *mut c_void {
-    SelectedPlan::bind_mutator(&SINGLETON.plan, tls)
 }
 
 pub unsafe fn alloc<VM: VMBinding>(mutator: *mut c_void, size: usize,
              align: usize, offset: isize, allocator: Allocator) -> *mut c_void {
     let local = &mut *(mutator as *mut <SelectedPlan<VM> as Plan<VM>>::MutatorT);
     local.alloc(size, align, offset, allocator).to_mut_ptr()
->>>>>>> ee7ab348
 }
 
 #[inline(never)]
 pub unsafe fn alloc_slow<VM: VMBinding>(mutator: *mut c_void, size: usize,
                   align: usize, offset: isize, allocator: Allocator) -> *mut c_void {
     let local = &mut *(mutator as *mut <SelectedPlan<VM> as Plan<VM>>::MutatorT);
-<<<<<<< HEAD
-    local.alloc_slow(size, align, offset, allocator).as_usize() as *mut c_void
-=======
     local.alloc_slow(size, align, offset, allocator).to_mut_ptr()
->>>>>>> ee7ab348
 }
 
 pub fn post_alloc<VM: VMBinding>(mutator: *mut c_void, refer: ObjectReference, type_refer: ObjectReference,
@@ -131,11 +98,7 @@
 unsafe fn report_delayed_root_edge_inner<T: TraceLocal>(trace_local: *mut c_void, addr: *mut c_void) {
     trace!("report_delayed_root_edge with trace_local={:?}", trace_local);
     let local = &mut *(trace_local as *mut T);
-<<<<<<< HEAD
-    local.report_delayed_root_edge(Address::from_usize(addr as usize));
-=======
     local.report_delayed_root_edge(Address::from_mut_ptr(addr));
->>>>>>> ee7ab348
     trace!("report_delayed_root_edge returned with trace_local={:?}", trace_local);
 }
 
@@ -155,11 +118,7 @@
 unsafe fn will_not_move_in_current_collection_inner<T: TraceLocal>(trace_local: *mut c_void, obj: *mut c_void) -> bool {
     trace!("will_not_move_in_current_collection({:?}, {:?})", trace_local, obj);
     let local = &mut *(trace_local as *mut T);
-<<<<<<< HEAD
-    let ret = local.will_not_move_in_current_collection(Address::from_usize(obj as usize).to_object_reference());
-=======
     let ret = local.will_not_move_in_current_collection(Address::from_mut_ptr(obj).to_object_reference());
->>>>>>> ee7ab348
     trace!("will_not_move_in_current_collection returned with trace_local={:?}", trace_local);
     ret
 }
@@ -181,13 +140,8 @@
 unsafe fn process_interior_edge_inner<T: TraceLocal>(trace_local: *mut c_void, target: *mut c_void, slot: *mut c_void, root: bool) {
     trace!("process_interior_edge with trace_local={:?}", trace_local);
     let local = &mut *(trace_local as *mut T);
-<<<<<<< HEAD
-    local.process_interior_edge(Address::from_usize(target as usize).to_object_reference(),
-                                Address::from_usize(slot as usize), root);
-=======
     local.process_interior_edge(Address::from_mut_ptr(target).to_object_reference(),
                                 Address::from_mut_ptr(slot), root);
->>>>>>> ee7ab348
     trace!("process_interior_root_edge returned with trace_local={:?}", trace_local);
 }
 
@@ -203,14 +157,10 @@
     mmtk.plan.common().initialized.store(true, Ordering::SeqCst);
 }
 
-pub fn process(name: *const c_char, value: *const c_char) -> bool {
+pub fn process<VM: VMBinding>(mmtk: &'static MMTK<VM>, name: *const c_char, value: *const c_char) -> bool {
     let name_str: &CStr = unsafe { CStr::from_ptr(name) };
     let value_str: &CStr = unsafe { CStr::from_ptr(value) };
-<<<<<<< HEAD
-    let option = &OPTIONS_PROCESSOR;
-=======
-    let option = &SINGLETON.options;
->>>>>>> ee7ab348
+    let option = &mmtk.options;
     unsafe {
         option.process(name_str.to_str().unwrap(), value_str.to_str().unwrap())
     }
@@ -221,18 +171,7 @@
 }
 
 pub fn free_bytes<VM: VMBinding>(mmtk: &MMTK<VM>) -> usize {
-<<<<<<< HEAD
     mmtk.plan.get_free_pages() << LOG_BYTES_IN_PAGE
-}
-
-pub fn starting_heap_address() -> *mut c_void {
-    HEAP_START.as_usize() as *mut c_void
-}
-
-pub fn last_heap_address() -> *mut c_void {
-    HEAP_END.as_usize() as *mut c_void
-=======
-    SINGLETON.plan.get_free_pages() << LOG_BYTES_IN_PAGE
 }
 
 #[no_mangle]
@@ -243,12 +182,10 @@
 #[no_mangle]
 pub extern fn last_heap_address() -> *mut c_void {
     HEAP_END.to_mut_ptr()
->>>>>>> ee7ab348
 }
 
 pub fn total_bytes<VM: VMBinding>(mmtk: &MMTK<VM>) -> usize {
     mmtk.plan.get_total_pages() << LOG_BYTES_IN_PAGE
-<<<<<<< HEAD
 }
 
 #[cfg(feature = "sanity")]
@@ -256,15 +193,6 @@
     ::util::sanity::memory_scan::scan_region(&mmtk.plan);
 }
 
-=======
-}
-
-#[cfg(feature = "sanity")]
-pub fn scan_region<VM: VMBinding>(mmtk: &MMTK<VM>){
-    ::util::sanity::memory_scan::scan_region(&mmtk.plan);
-}
-
->>>>>>> ee7ab348
 pub unsafe fn trace_get_forwarded_referent<VM: VMBinding>(trace_local: *mut c_void, object: ObjectReference) -> ObjectReference{
     let local = &mut *(trace_local as *mut <SelectedPlan<VM> as Plan<VM>>::TraceLocalT);
     local.get_forwarded_reference(object)
