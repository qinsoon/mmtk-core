[package]
name = "mmtk"
version = "0.16.0"
authors = ["The MMTk Developers <>"]
edition = "2021"
license = "MIT OR Apache-2.0"
description = "MMTk is a framework for the design and implementation of high-performance and portable memory managers."
homepage = "https://www.mmtk.io"
repository = "https://github.com/mmtk/mmtk-core"
readme = "README.md"
categories = ["memory-management"]
keywords = ["gc", "garbage", "collection", "garbage-collection", "allocation"]
rust-version = "1.57.0"
build = "build.rs"

[lib]
name = "mmtk"
crate-type = ["rlib"]
doctest = false

[dependencies]
# MMTk macros
mmtk-macros = { version = "0.16.0", path = "macros/" }

libc = "0.2"
jemalloc-sys = { version = "0.3.2", features = ["disable_initial_exec_tls"], optional = true }
mimalloc-sys = { version = "0.1.6", optional = true }
lazy_static = "1.1"
log = { version = "0.4", features = ["max_level_trace", "release_max_level_off"] }
crossbeam = "0.8.1"
num_cpus = "1.8"
enum-map = "=2.1"
downcast-rs = "1.1.1"
atomic-traits = "0.2.0"
atomic = "0.5.1"
num-traits = "0.2"
spin = "0.5.2"
env_logger = "0.8.2"
pfm = { version = "0.1.0-beta.1", optional = true }
atomic_refcell = "0.1.7"
strum = "0.24"
strum_macros = "0.24"
cfg-if = "1.0"
itertools = "0.10.5"
sys-info = "0.9"
regex = "1.7.0"

[dev-dependencies]
rand = "0.7.3"
paste = "1.0.8"

[build-dependencies]
built = { version = "0.5.1", features = ["git2"] }

[features]
default = []

# This feature is only supported on x86-64 for now
# It's manually added to CI scripts
perf_counter = ["pfm"]

# .github/scripts/ci-common.sh extracts features from the following part (including from comments).
# So be careful when editing or adding stuff to the section below.


# Do not modify the following line - ci-common.sh matches it
# -- Non mutually exclusive features --

# spaces with different semantics

# A VM-allocated/managed space. A binding could use this for their boot image, metadata space, etc.
# FIXME: This is not properly implemented yet (it is only working for JikesRVM): https://github.com/mmtk/mmtk-core/issues/415
# If a binding would need to trace/scan objects that is allocated and managed by the VM, `ActivePlan::vm_trace_object()` is an alternative.
vm_space = []

# A readonly space.
# TODO: This is not properly implemented yet. We currently use an immortal space instead, and do not guarantee read-only semantics.
ro_space = []
# A code space with execution permission.
# TODO: This is not properly implemented yet. We currently use an immortal space instead, and all our spaces have execution permission at the moment.
code_space  = []

# metadata
global_alloc_bit = []

# conservative garbage collection support
is_mmtk_object = ["global_alloc_bit"]

# Enable object pinning, in particular, enable pinning/unpinning, and its metadata
object_pinning = []

# The following two features are useful for using Immix for VMs that do not support moving GC.

# Disable defragmentation for ImmixSpace.  This makes Immix a non-moving plan.
immix_no_defrag = []
# Reduce block size for ImmixSpace.  This mitigates fragmentation when defrag is disabled.
immix_smaller_block = []
# Zero the unmarked lines after a GC cycle in immix. This helps debug untraced objects.
immix_zero_on_release = []

# Run sanity GC
sanity = []
# Run analysis
analysis = []
# Use lock free variant of NoGC
nogc_lock_free = []
# Use lock free with no zeroing NoGC
nogc_no_zeroing = ["nogc_lock_free"]
# For using a single GC thread
# Q: Why do we need this as a compile time flat? We can always set the number of GC threads through options.
single_worker = []

# To run expensive comprehensive runtime checks, such as checking duplicate edges
extreme_assertions = []

# Enable multiple spaces for NoGC, each allocator maps to an individual ImmortalSpace.
nogc_multi_space = []

# To collect statistics for each GC work packet. Enabling this may introduce a small overhead (several percentage slowdown on benchmark time).
work_packet_stats = []

# Count the malloc'd memory into the heap size
malloc_counted_size = []

# Do not modify the following line - ci-common.sh matches it
# -- Mutally exclusive features --
# Only one feature from each group can be provided. Otherwise build will fail.

# Name of the mutualy exclusive feature group. ci-common.sh matches lines like this one.
# Group:malloc
# only one of the following features should be enabled, or none to use the default malloc from libc
# this does not replace the global Rust allocator, but provides these libraries for GC implementation
malloc_mimalloc = ["mimalloc-sys"]
malloc_jemalloc = ["jemalloc-sys"]
<<<<<<< HEAD
=======
# Use the native mimalloc allocator for malloc. This is not tested by me (Yi) yet, and it is only used to make sure that some code
# is not compiled in default builds.
malloc_native_mimalloc = []
>>>>>>> 36f8c447

# If there are more groups, they should be inserted above this line
# Group:end

# Group:marksweepallocation
# default is native allocator with lazy sweeping
eager_sweeping = []
# Use library malloc as the freelist allocator for mark sweep. This will makes mark sweep slower. As malloc may return addresses outside our
# normal heap range, we will have to use chunk-based SFT table. Turning on this feature will use a different SFT map implementation on 64bits,
# and will affect all the plans in the build. Please be aware of the consequence, and this is only meant to be experimental use.
malloc_mark_sweep = []
# Group:end<|MERGE_RESOLUTION|>--- conflicted
+++ resolved
@@ -132,12 +132,10 @@
 # this does not replace the global Rust allocator, but provides these libraries for GC implementation
 malloc_mimalloc = ["mimalloc-sys"]
 malloc_jemalloc = ["jemalloc-sys"]
-<<<<<<< HEAD
-=======
+
 # Use the native mimalloc allocator for malloc. This is not tested by me (Yi) yet, and it is only used to make sure that some code
 # is not compiled in default builds.
 malloc_native_mimalloc = []
->>>>>>> 36f8c447
 
 # If there are more groups, they should be inserted above this line
 # Group:end
